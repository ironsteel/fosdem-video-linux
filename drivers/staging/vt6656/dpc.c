--- conflicted
+++ resolved
@@ -98,11 +98,7 @@
 
 	vnt_rf_rssi_to_dbm(priv, tail->rssi, &rx_dbm);
 
-<<<<<<< HEAD
-	priv->bb_pre_ed_rssi = (u8)rx_dbm + 1;
-=======
 	priv->bb_pre_ed_rssi = (u8)-rx_dbm + 1;
->>>>>>> 2c523b34
 	priv->current_rssi = priv->bb_pre_ed_rssi;
 
 	skb_pull(skb, sizeof(*head));
