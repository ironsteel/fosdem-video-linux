--- conflicted
+++ resolved
@@ -579,7 +579,6 @@
 		goto err_free_cpumask;
 	}
 
-<<<<<<< HEAD
 #ifdef CONFIG_CPU_FREQ
 	acpi_processor_ppc_has_changed(pr, 0);
 	acpi_processor_load_module(pr);
@@ -594,16 +593,8 @@
 						&processor_cooling_ops);
 	if (IS_ERR(pr->cdev)) {
 		result = PTR_ERR(pr->cdev);
-		goto err_power_exit;
-	}
-=======
-	/*
-	 * Do not start hotplugged CPUs now, but when they
-	 * are onlined the first time
-	 */
-	if (pr->flags.need_hotplug_init)
-		return 0;
->>>>>>> 62aa2b53
+		goto err_remove_sysfs;
+	}
 
 	/*
 	 * Do not start hotplugged CPUs now, but when they
