/*
 * Copyright (c) 2015-2016, Mellanox Technologies. All rights reserved.
 *
 * This software is available to you under a choice of one of two
 * licenses.  You may choose to be licensed under the terms of the GNU
 * General Public License (GPL) Version 2, available from the file
 * COPYING in the main directory of this source tree, or the
 * OpenIB.org BSD license below:
 *
 *     Redistribution and use in source and binary forms, with or
 *     without modification, are permitted provided that the following
 *     conditions are met:
 *
 *      - Redistributions of source code must retain the above
 *        copyright notice, this list of conditions and the following
 *        disclaimer.
 *
 *      - Redistributions in binary form must reproduce the above
 *        copyright notice, this list of conditions and the following
 *        disclaimer in the documentation and/or other materials
 *        provided with the distribution.
 *
 * THE SOFTWARE IS PROVIDED "AS IS", WITHOUT WARRANTY OF ANY KIND,
 * EXPRESS OR IMPLIED, INCLUDING BUT NOT LIMITED TO THE WARRANTIES OF
 * MERCHANTABILITY, FITNESS FOR A PARTICULAR PURPOSE AND
 * NONINFRINGEMENT. IN NO EVENT SHALL THE AUTHORS OR COPYRIGHT HOLDERS
 * BE LIABLE FOR ANY CLAIM, DAMAGES OR OTHER LIABILITY, WHETHER IN AN
 * ACTION OF CONTRACT, TORT OR OTHERWISE, ARISING FROM, OUT OF OR IN
 * CONNECTION WITH THE SOFTWARE OR THE USE OR OTHER DEALINGS IN THE
 * SOFTWARE.
 */
#ifndef __MLX5_EN_STATS_H__
#define __MLX5_EN_STATS_H__

#define MLX5E_READ_CTR64_CPU(ptr, dsc, i) \
	(*(u64 *)((char *)ptr + dsc[i].offset))
#define MLX5E_READ_CTR64_BE(ptr, dsc, i) \
	be64_to_cpu(*(__be64 *)((char *)ptr + dsc[i].offset))
#define MLX5E_READ_CTR32_CPU(ptr, dsc, i) \
	(*(u32 *)((char *)ptr + dsc[i].offset))
#define MLX5E_READ_CTR32_BE(ptr, dsc, i) \
	be32_to_cpu(*(__be32 *)((char *)ptr + dsc[i].offset))

#define MLX5E_DECLARE_STAT(type, fld) #fld, offsetof(type, fld)
#define MLX5E_DECLARE_RX_STAT(type, fld) "rx%d_"#fld, offsetof(type, fld)
#define MLX5E_DECLARE_TX_STAT(type, fld) "tx%d_"#fld, offsetof(type, fld)
#define MLX5E_DECLARE_CH_STAT(type, fld) "ch%d_"#fld, offsetof(type, fld)

struct counter_desc {
	char		format[ETH_GSTRING_LEN];
	size_t		offset; /* Byte offset */
};

struct mlx5e_sw_stats {
	u64 rx_packets;
	u64 rx_bytes;
	u64 tx_packets;
	u64 tx_bytes;
	u64 tx_tso_packets;
	u64 tx_tso_bytes;
	u64 tx_tso_inner_packets;
	u64 tx_tso_inner_bytes;
	u64 tx_added_vlan_packets;
	u64 rx_lro_packets;
	u64 rx_lro_bytes;
	u64 rx_removed_vlan_packets;
	u64 rx_csum_unnecessary;
	u64 rx_csum_none;
	u64 rx_csum_complete;
	u64 rx_csum_unnecessary_inner;
	u64 rx_xdp_drop;
	u64 rx_xdp_tx;
	u64 rx_xdp_tx_full;
	u64 tx_csum_none;
	u64 tx_csum_partial;
	u64 tx_csum_partial_inner;
	u64 tx_queue_stopped;
	u64 tx_queue_wake;
	u64 tx_queue_dropped;
	u64 tx_xmit_more;
	u64 rx_wqe_err;
	u64 rx_mpwqe_filler;
	u64 rx_buff_alloc_err;
	u64 rx_cqe_compress_blks;
	u64 rx_cqe_compress_pkts;
	u64 rx_page_reuse;
	u64 rx_cache_reuse;
	u64 rx_cache_full;
	u64 rx_cache_empty;
	u64 rx_cache_busy;
	u64 rx_cache_waive;
	u64 ch_eq_rearm;

	/* Special handling counters */
	u64 link_down_events_phy;
};

struct mlx5e_qcounter_stats {
	u32 rx_out_of_buffer;
};

#define VPORT_COUNTER_GET(vstats, c) MLX5_GET64(query_vport_counter_out, \
						vstats->query_vport_out, c)

struct mlx5e_vport_stats {
	__be64 query_vport_out[MLX5_ST_SZ_QW(query_vport_counter_out)];
};

#define PPORT_802_3_GET(pstats, c) \
	MLX5_GET64(ppcnt_reg, pstats->IEEE_802_3_counters, \
		   counter_set.eth_802_3_cntrs_grp_data_layout.c##_high)
#define PPORT_2863_GET(pstats, c) \
	MLX5_GET64(ppcnt_reg, pstats->RFC_2863_counters, \
		   counter_set.eth_2863_cntrs_grp_data_layout.c##_high)
#define PPORT_2819_GET(pstats, c) \
	MLX5_GET64(ppcnt_reg, pstats->RFC_2819_counters, \
		   counter_set.eth_2819_cntrs_grp_data_layout.c##_high)
#define PPORT_PHY_STATISTICAL_GET(pstats, c) \
	MLX5_GET64(ppcnt_reg, (pstats)->phy_statistical_counters, \
		   counter_set.phys_layer_statistical_cntrs.c##_high)
#define PPORT_PER_PRIO_GET(pstats, prio, c) \
	MLX5_GET64(ppcnt_reg, pstats->per_prio_counters[prio], \
		   counter_set.eth_per_prio_grp_data_layout.c##_high)
#define NUM_PPORT_PRIO				8
#define PPORT_ETH_EXT_GET(pstats, c) \
	MLX5_GET64(ppcnt_reg, (pstats)->eth_ext_counters, \
		   counter_set.eth_extended_cntrs_grp_data_layout.c##_high)

struct mlx5e_pport_stats {
	__be64 IEEE_802_3_counters[MLX5_ST_SZ_QW(ppcnt_reg)];
	__be64 RFC_2863_counters[MLX5_ST_SZ_QW(ppcnt_reg)];
	__be64 RFC_2819_counters[MLX5_ST_SZ_QW(ppcnt_reg)];
	__be64 per_prio_counters[NUM_PPORT_PRIO][MLX5_ST_SZ_QW(ppcnt_reg)];
	__be64 phy_counters[MLX5_ST_SZ_QW(ppcnt_reg)];
	__be64 phy_statistical_counters[MLX5_ST_SZ_QW(ppcnt_reg)];
	__be64 eth_ext_counters[MLX5_ST_SZ_QW(ppcnt_reg)];
};

#define PCIE_PERF_GET(pcie_stats, c) \
	MLX5_GET(mpcnt_reg, (pcie_stats)->pcie_perf_counters, \
		 counter_set.pcie_perf_cntrs_grp_data_layout.c)

#define PCIE_PERF_GET64(pcie_stats, c) \
	MLX5_GET64(mpcnt_reg, (pcie_stats)->pcie_perf_counters, \
		   counter_set.pcie_perf_cntrs_grp_data_layout.c##_high)

struct mlx5e_pcie_stats {
	__be64 pcie_perf_counters[MLX5_ST_SZ_QW(mpcnt_reg)];
};

struct mlx5e_rq_stats {
	u64 packets;
	u64 bytes;
	u64 csum_complete;
	u64 csum_unnecessary;
	u64 csum_unnecessary_inner;
	u64 csum_none;
	u64 lro_packets;
	u64 lro_bytes;
	u64 removed_vlan_packets;
	u64 xdp_drop;
	u64 xdp_tx;
	u64 xdp_tx_full;
	u64 wqe_err;
	u64 mpwqe_filler;
	u64 buff_alloc_err;
	u64 cqe_compress_blks;
	u64 cqe_compress_pkts;
	u64 page_reuse;
	u64 cache_reuse;
	u64 cache_full;
	u64 cache_empty;
	u64 cache_busy;
	u64 cache_waive;
};

struct mlx5e_sq_stats {
	/* commonly accessed in data path */
	u64 packets;
	u64 bytes;
	u64 xmit_more;
	u64 tso_packets;
	u64 tso_bytes;
	u64 tso_inner_packets;
	u64 tso_inner_bytes;
	u64 csum_partial;
	u64 csum_partial_inner;
	u64 added_vlan_packets;
	u64 nop;
	/* less likely accessed in data path */
	u64 csum_none;
	u64 stopped;
	u64 wake;
	u64 dropped;
};

<<<<<<< HEAD
=======
struct mlx5e_ch_stats {
	u64 eq_rearm;
};

>>>>>>> 661e50bc
struct mlx5e_stats {
	struct mlx5e_sw_stats sw;
	struct mlx5e_qcounter_stats qcnt;
	struct mlx5e_vport_stats vport;
	struct mlx5e_pport_stats pport;
	struct rtnl_link_stats64 vf_vport;
	struct mlx5e_pcie_stats pcie;
};

<<<<<<< HEAD
struct mlx5e_priv;
struct mlx5e_stats_grp {
	int (*get_num_stats)(struct mlx5e_priv *priv);
	int (*fill_strings)(struct mlx5e_priv *priv, u8 *data, int idx);
	int (*fill_stats)(struct mlx5e_priv *priv, u64 *data, int idx);
};

extern const struct mlx5e_stats_grp mlx5e_stats_grps[];
extern const int mlx5e_num_stats_grps;
=======
enum {
	MLX5E_NDO_UPDATE_STATS = BIT(0x1),
};

struct mlx5e_priv;
struct mlx5e_stats_grp {
	u16 update_stats_mask;
	int (*get_num_stats)(struct mlx5e_priv *priv);
	int (*fill_strings)(struct mlx5e_priv *priv, u8 *data, int idx);
	int (*fill_stats)(struct mlx5e_priv *priv, u64 *data, int idx);
	void (*update_stats)(struct mlx5e_priv *priv);
};
>>>>>>> 661e50bc

extern const struct mlx5e_stats_grp mlx5e_stats_grps[];
extern const int mlx5e_num_stats_grps;

#endif /* __MLX5_EN_STATS_H__ */<|MERGE_RESOLUTION|>--- conflicted
+++ resolved
@@ -194,13 +194,10 @@
 	u64 dropped;
 };
 
-<<<<<<< HEAD
-=======
 struct mlx5e_ch_stats {
 	u64 eq_rearm;
 };
 
->>>>>>> 661e50bc
 struct mlx5e_stats {
 	struct mlx5e_sw_stats sw;
 	struct mlx5e_qcounter_stats qcnt;
@@ -210,17 +207,6 @@
 	struct mlx5e_pcie_stats pcie;
 };
 
-<<<<<<< HEAD
-struct mlx5e_priv;
-struct mlx5e_stats_grp {
-	int (*get_num_stats)(struct mlx5e_priv *priv);
-	int (*fill_strings)(struct mlx5e_priv *priv, u8 *data, int idx);
-	int (*fill_stats)(struct mlx5e_priv *priv, u64 *data, int idx);
-};
-
-extern const struct mlx5e_stats_grp mlx5e_stats_grps[];
-extern const int mlx5e_num_stats_grps;
-=======
 enum {
 	MLX5E_NDO_UPDATE_STATS = BIT(0x1),
 };
@@ -233,7 +219,6 @@
 	int (*fill_stats)(struct mlx5e_priv *priv, u64 *data, int idx);
 	void (*update_stats)(struct mlx5e_priv *priv);
 };
->>>>>>> 661e50bc
 
 extern const struct mlx5e_stats_grp mlx5e_stats_grps[];
 extern const int mlx5e_num_stats_grps;
