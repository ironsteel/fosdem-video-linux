--- conflicted
+++ resolved
@@ -34,11 +34,7 @@
 #include "be_hw.h"
 #include "be_roce.h"
 
-<<<<<<< HEAD
-#define DRV_VER			"4.9.134.0u"
-=======
 #define DRV_VER			"4.9.224.0u"
->>>>>>> d8ec26d7
 #define DRV_NAME		"be2net"
 #define BE_NAME			"Emulex BladeEngine2"
 #define BE3_NAME		"Emulex BladeEngine3"
@@ -93,11 +89,7 @@
 
 #define BE_NUM_VLANS_SUPPORTED	64
 #define BE_UMC_NUM_VLANS_SUPPORTED	15
-<<<<<<< HEAD
-#define BE_MAX_EQD		96u
-=======
 #define BE_MAX_EQD		128u
->>>>>>> d8ec26d7
 #define	BE_MAX_TX_FRAG_COUNT	30
 
 #define EVNT_Q_LEN		1024
@@ -112,10 +104,7 @@
 #define BE3_MAX_RSS_QS		16
 #define BE3_MAX_TX_QS		16
 #define BE3_MAX_EVT_QS		16
-<<<<<<< HEAD
-=======
 #define BE3_SRIOV_MAX_EVT_QS	8
->>>>>>> d8ec26d7
 
 #define MAX_RX_QS		32
 #define MAX_EVT_QS		32
@@ -517,13 +506,8 @@
 #define be_physfn(adapter)		(!adapter->virtfn)
 #define be_virtfn(adapter)		(adapter->virtfn)
 #define	sriov_enabled(adapter)		(adapter->num_vfs > 0)
-<<<<<<< HEAD
-#define sriov_want(adapter)             (be_max_vfs(adapter) && num_vfs && \
-					 be_physfn(adapter))
-=======
 #define sriov_want(adapter)             (be_physfn(adapter) &&	\
 					 (num_vfs || pci_num_vf(adapter->pdev)))
->>>>>>> d8ec26d7
 #define for_all_vfs(adapter, vf_cfg, i)					\
 	for (i = 0, vf_cfg = &adapter->vf_cfg[i]; i < adapter->num_vfs;	\
 		i++, vf_cfg++)
@@ -750,16 +734,6 @@
 	return adapter->flags & BE_FLAGS_QNQ_ASYNC_EVT_RCVD;
 }
 
-<<<<<<< HEAD
-extern void be_cq_notify(struct be_adapter *adapter, u16 qid, bool arm,
-		u16 num_popped);
-extern void be_link_status_update(struct be_adapter *adapter, u8 link_status);
-extern void be_parse_stats(struct be_adapter *adapter);
-extern int be_load_fw(struct be_adapter *adapter, u8 *func);
-extern bool be_is_wol_supported(struct be_adapter *adapter);
-extern bool be_pause_supported(struct be_adapter *adapter);
-extern u32 be_get_fw_log_level(struct be_adapter *adapter);
-=======
 #ifdef CONFIG_NET_RX_BUSY_POLL
 static inline bool be_lock_napi(struct be_eq_obj *eqo)
 {
@@ -878,7 +852,6 @@
 	return fw_major;
 }
 
->>>>>>> d8ec26d7
 int be_update_queues(struct be_adapter *adapter);
 int be_poll(struct napi_struct *napi, int budget);
 
