--- conflicted
+++ resolved
@@ -54,23 +54,17 @@
  *	is opened.
  * @s_tx_mask: set transmitter mask (for devices with multiple tx outputs)
  * @s_tx_carrier: set transmit carrier frequency
-<<<<<<< HEAD
- * @tx_ir: transmit IR
-=======
  * @s_tx_duty_cycle: set transmit duty cycle (0% - 100%)
  * @s_rx_carrier: inform driver about carrier it is expected to handle
  * @tx_ir: transmit IR
  * @s_idle: optional: enable/disable hardware idle mode, upon which,
 	device doesn't interrupt host until it sees IR pulses
  * @s_learning_mode: enable wide band receiver used for learning
->>>>>>> 56385a12
  */
 struct ir_dev_props {
 	enum rc_driver_type	driver_type;
 	unsigned long		allowed_protos;
 	u32			scanmask;
-<<<<<<< HEAD
-=======
 
 	u32			timeout;
 	u32			min_timeout;
@@ -79,22 +73,17 @@
 	u32			rx_resolution;
 	u32			tx_resolution;
 
->>>>>>> 56385a12
 	void			*priv;
 	int			(*change_protocol)(void *priv, u64 ir_type);
 	int			(*open)(void *priv);
 	void			(*close)(void *priv);
 	int			(*s_tx_mask)(void *priv, u32 mask);
 	int			(*s_tx_carrier)(void *priv, u32 carrier);
-<<<<<<< HEAD
-	int			(*tx_ir)(void *priv, int *txbuf, u32 n);
-=======
 	int			(*s_tx_duty_cycle)(void *priv, u32 duty_cycle);
 	int			(*s_rx_carrier_range)(void *priv, u32 min, u32 max);
 	int			(*tx_ir)(void *priv, int *txbuf, u32 n);
 	void			(*s_idle)(void *priv, int enable);
 	int			(*s_learning_mode)(void *priv, int enable);
->>>>>>> 56385a12
 };
 
 struct ir_input_dev {
