/* SPDX-License-Identifier: GPL-2.0 */
#ifndef _LINUX_SCHED_H
#define _LINUX_SCHED_H

/*
 * Define 'struct task_struct' and provide the main scheduler
 * APIs (schedule(), wakeup variants, etc.)
 */

#include <uapi/linux/sched.h>

#include <asm/current.h>

#include <linux/pid.h>
#include <linux/sem.h>
#include <linux/shm.h>
#include <linux/kcov.h>
#include <linux/mutex.h>
#include <linux/plist.h>
#include <linux/hrtimer.h>
#include <linux/seccomp.h>
#include <linux/nodemask.h>
#include <linux/rcupdate.h>
#include <linux/resource.h>
#include <linux/latencytop.h>
#include <linux/sched/prio.h>
#include <linux/signal_types.h>
#include <linux/mm_types_task.h>
#include <linux/task_io_accounting.h>

/* task_struct member predeclarations (sorted alphabetically): */
struct audit_context;
struct backing_dev_info;
struct bio_list;
struct blk_plug;
struct cfs_rq;
struct fs_struct;
struct futex_pi_state;
struct io_context;
struct mempolicy;
struct nameidata;
struct nsproxy;
struct perf_event_context;
struct pid_namespace;
struct pipe_inode_info;
struct rcu_node;
struct reclaim_state;
struct robust_list_head;
struct sched_attr;
struct sched_param;
struct seq_file;
struct sighand_struct;
struct signal_struct;
struct task_delay_info;
struct task_group;

/*
 * Task state bitmask. NOTE! These bits are also
 * encoded in fs/proc/array.c: get_task_state().
 *
 * We have two separate sets of flags: task->state
 * is about runnability, while task->exit_state are
 * about the task exiting. Confusing, but this way
 * modifying one set can't modify the other one by
 * mistake.
 */

/* Used in tsk->state: */
#define TASK_RUNNING			0x0000
#define TASK_INTERRUPTIBLE		0x0001
#define TASK_UNINTERRUPTIBLE		0x0002
#define __TASK_STOPPED			0x0004
#define __TASK_TRACED			0x0008
/* Used in tsk->exit_state: */
#define EXIT_DEAD			0x0010
#define EXIT_ZOMBIE			0x0020
#define EXIT_TRACE			(EXIT_ZOMBIE | EXIT_DEAD)
/* Used in tsk->state again: */
#define TASK_PARKED			0x0040
#define TASK_DEAD			0x0080
#define TASK_WAKEKILL			0x0100
#define TASK_WAKING			0x0200
#define TASK_NOLOAD			0x0400
#define TASK_NEW			0x0800
#define TASK_STATE_MAX			0x1000

/* Convenience macros for the sake of set_current_state: */
#define TASK_KILLABLE			(TASK_WAKEKILL | TASK_UNINTERRUPTIBLE)
#define TASK_STOPPED			(TASK_WAKEKILL | __TASK_STOPPED)
#define TASK_TRACED			(TASK_WAKEKILL | __TASK_TRACED)

#define TASK_IDLE			(TASK_UNINTERRUPTIBLE | TASK_NOLOAD)

/* Convenience macros for the sake of wake_up(): */
#define TASK_NORMAL			(TASK_INTERRUPTIBLE | TASK_UNINTERRUPTIBLE)
#define TASK_ALL			(TASK_NORMAL | __TASK_STOPPED | __TASK_TRACED)

/* get_task_state(): */
#define TASK_REPORT			(TASK_RUNNING | TASK_INTERRUPTIBLE | \
					 TASK_UNINTERRUPTIBLE | __TASK_STOPPED | \
					 __TASK_TRACED | EXIT_DEAD | EXIT_ZOMBIE | \
					 TASK_PARKED)

#define task_is_traced(task)		((task->state & __TASK_TRACED) != 0)

#define task_is_stopped(task)		((task->state & __TASK_STOPPED) != 0)

#define task_is_stopped_or_traced(task)	((task->state & (__TASK_STOPPED | __TASK_TRACED)) != 0)

#define task_contributes_to_load(task)	((task->state & TASK_UNINTERRUPTIBLE) != 0 && \
					 (task->flags & PF_FROZEN) == 0 && \
					 (task->state & TASK_NOLOAD) == 0)

#ifdef CONFIG_DEBUG_ATOMIC_SLEEP

#define __set_current_state(state_value)			\
	do {							\
		current->task_state_change = _THIS_IP_;		\
		current->state = (state_value);			\
	} while (0)
#define set_current_state(state_value)				\
	do {							\
		current->task_state_change = _THIS_IP_;		\
		smp_store_mb(current->state, (state_value));	\
	} while (0)

#else
/*
 * set_current_state() includes a barrier so that the write of current->state
 * is correctly serialised wrt the caller's subsequent test of whether to
 * actually sleep:
 *
 *   for (;;) {
 *	set_current_state(TASK_UNINTERRUPTIBLE);
 *	if (!need_sleep)
 *		break;
 *
 *	schedule();
 *   }
 *   __set_current_state(TASK_RUNNING);
 *
 * If the caller does not need such serialisation (because, for instance, the
 * condition test and condition change and wakeup are under the same lock) then
 * use __set_current_state().
 *
 * The above is typically ordered against the wakeup, which does:
 *
 *	need_sleep = false;
 *	wake_up_state(p, TASK_UNINTERRUPTIBLE);
 *
 * Where wake_up_state() (and all other wakeup primitives) imply enough
 * barriers to order the store of the variable against wakeup.
 *
 * Wakeup will do: if (@state & p->state) p->state = TASK_RUNNING, that is,
 * once it observes the TASK_UNINTERRUPTIBLE store the waking CPU can issue a
 * TASK_RUNNING store which can collide with __set_current_state(TASK_RUNNING).
 *
 * This is obviously fine, since they both store the exact same value.
 *
 * Also see the comments of try_to_wake_up().
 */
#define __set_current_state(state_value) do { current->state = (state_value); } while (0)
#define set_current_state(state_value)	 smp_store_mb(current->state, (state_value))
#endif

/* Task command name length: */
#define TASK_COMM_LEN			16

extern void scheduler_tick(void);

#define	MAX_SCHEDULE_TIMEOUT		LONG_MAX

extern long schedule_timeout(long timeout);
extern long schedule_timeout_interruptible(long timeout);
extern long schedule_timeout_killable(long timeout);
extern long schedule_timeout_uninterruptible(long timeout);
extern long schedule_timeout_idle(long timeout);
asmlinkage void schedule(void);
extern void schedule_preempt_disabled(void);

extern int __must_check io_schedule_prepare(void);
extern void io_schedule_finish(int token);
extern long io_schedule_timeout(long timeout);
extern void io_schedule(void);

/**
 * struct prev_cputime - snapshot of system and user cputime
 * @utime: time spent in user mode
 * @stime: time spent in system mode
 * @lock: protects the above two fields
 *
 * Stores previous user/system time values such that we can guarantee
 * monotonicity.
 */
struct prev_cputime {
#ifndef CONFIG_VIRT_CPU_ACCOUNTING_NATIVE
	u64				utime;
	u64				stime;
	raw_spinlock_t			lock;
#endif
};

/**
 * struct task_cputime - collected CPU time counts
 * @utime:		time spent in user mode, in nanoseconds
 * @stime:		time spent in kernel mode, in nanoseconds
 * @sum_exec_runtime:	total time spent on the CPU, in nanoseconds
 *
 * This structure groups together three kinds of CPU time that are tracked for
 * threads and thread groups.  Most things considering CPU time want to group
 * these counts together and treat all three of them in parallel.
 */
struct task_cputime {
	u64				utime;
	u64				stime;
	unsigned long long		sum_exec_runtime;
};

/* Alternate field names when used on cache expirations: */
#define virt_exp			utime
#define prof_exp			stime
#define sched_exp			sum_exec_runtime

enum vtime_state {
	/* Task is sleeping or running in a CPU with VTIME inactive: */
	VTIME_INACTIVE = 0,
	/* Task runs in userspace in a CPU with VTIME active: */
	VTIME_USER,
	/* Task runs in kernelspace in a CPU with VTIME active: */
	VTIME_SYS,
};

struct vtime {
	seqcount_t		seqcount;
	unsigned long long	starttime;
	enum vtime_state	state;
	u64			utime;
	u64			stime;
	u64			gtime;
};

struct sched_info {
#ifdef CONFIG_SCHED_INFO
	/* Cumulative counters: */

	/* # of times we have run on this CPU: */
	unsigned long			pcount;

	/* Time spent waiting on a runqueue: */
	unsigned long long		run_delay;

	/* Timestamps: */

	/* When did we last run on a CPU? */
	unsigned long long		last_arrival;

	/* When were we last queued to run? */
	unsigned long long		last_queued;

#endif /* CONFIG_SCHED_INFO */
};

/*
 * Integer metrics need fixed point arithmetic, e.g., sched/fair
 * has a few: load, load_avg, util_avg, freq, and capacity.
 *
 * We define a basic fixed point arithmetic range, and then formalize
 * all these metrics based on that basic range.
 */
# define SCHED_FIXEDPOINT_SHIFT		10
# define SCHED_FIXEDPOINT_SCALE		(1L << SCHED_FIXEDPOINT_SHIFT)

struct load_weight {
	unsigned long			weight;
	u32				inv_weight;
};

/*
 * The load_avg/util_avg accumulates an infinite geometric series
 * (see __update_load_avg() in kernel/sched/fair.c).
 *
 * [load_avg definition]
 *
 *   load_avg = runnable% * scale_load_down(load)
 *
 * where runnable% is the time ratio that a sched_entity is runnable.
 * For cfs_rq, it is the aggregated load_avg of all runnable and
 * blocked sched_entities.
 *
 * load_avg may also take frequency scaling into account:
 *
 *   load_avg = runnable% * scale_load_down(load) * freq%
 *
 * where freq% is the CPU frequency normalized to the highest frequency.
 *
 * [util_avg definition]
 *
 *   util_avg = running% * SCHED_CAPACITY_SCALE
 *
 * where running% is the time ratio that a sched_entity is running on
 * a CPU. For cfs_rq, it is the aggregated util_avg of all runnable
 * and blocked sched_entities.
 *
 * util_avg may also factor frequency scaling and CPU capacity scaling:
 *
 *   util_avg = running% * SCHED_CAPACITY_SCALE * freq% * capacity%
 *
 * where freq% is the same as above, and capacity% is the CPU capacity
 * normalized to the greatest capacity (due to uarch differences, etc).
 *
 * N.B., the above ratios (runnable%, running%, freq%, and capacity%)
 * themselves are in the range of [0, 1]. To do fixed point arithmetics,
 * we therefore scale them to as large a range as necessary. This is for
 * example reflected by util_avg's SCHED_CAPACITY_SCALE.
 *
 * [Overflow issue]
 *
 * The 64-bit load_sum can have 4353082796 (=2^64/47742/88761) entities
 * with the highest load (=88761), always runnable on a single cfs_rq,
 * and should not overflow as the number already hits PID_MAX_LIMIT.
 *
 * For all other cases (including 32-bit kernels), struct load_weight's
 * weight will overflow first before we do, because:
 *
 *    Max(load_avg) <= Max(load.weight)
 *
 * Then it is the load_weight's responsibility to consider overflow
 * issues.
 */
struct sched_avg {
	u64				last_update_time;
	u64				load_sum;
	u64				runnable_load_sum;
	u32				util_sum;
	u32				period_contrib;
	unsigned long			load_avg;
	unsigned long			runnable_load_avg;
	unsigned long			util_avg;
};

struct sched_statistics {
#ifdef CONFIG_SCHEDSTATS
	u64				wait_start;
	u64				wait_max;
	u64				wait_count;
	u64				wait_sum;
	u64				iowait_count;
	u64				iowait_sum;

	u64				sleep_start;
	u64				sleep_max;
	s64				sum_sleep_runtime;

	u64				block_start;
	u64				block_max;
	u64				exec_max;
	u64				slice_max;

	u64				nr_migrations_cold;
	u64				nr_failed_migrations_affine;
	u64				nr_failed_migrations_running;
	u64				nr_failed_migrations_hot;
	u64				nr_forced_migrations;

	u64				nr_wakeups;
	u64				nr_wakeups_sync;
	u64				nr_wakeups_migrate;
	u64				nr_wakeups_local;
	u64				nr_wakeups_remote;
	u64				nr_wakeups_affine;
	u64				nr_wakeups_affine_attempts;
	u64				nr_wakeups_passive;
	u64				nr_wakeups_idle;
#endif
};

struct sched_entity {
	/* For load-balancing: */
	struct load_weight		load;
	unsigned long			runnable_weight;
	struct rb_node			run_node;
	struct list_head		group_node;
	unsigned int			on_rq;

	u64				exec_start;
	u64				sum_exec_runtime;
	u64				vruntime;
	u64				prev_sum_exec_runtime;

	u64				nr_migrations;

	struct sched_statistics		statistics;

#ifdef CONFIG_FAIR_GROUP_SCHED
	int				depth;
	struct sched_entity		*parent;
	/* rq on which this entity is (to be) queued: */
	struct cfs_rq			*cfs_rq;
	/* rq "owned" by this entity/group: */
	struct cfs_rq			*my_q;
#endif

#ifdef CONFIG_SMP
	/*
	 * Per entity load average tracking.
	 *
	 * Put into separate cache line so it does not
	 * collide with read-mostly values above.
	 */
	struct sched_avg		avg ____cacheline_aligned_in_smp;
#endif
};

struct sched_rt_entity {
	struct list_head		run_list;
	unsigned long			timeout;
	unsigned long			watchdog_stamp;
	unsigned int			time_slice;
	unsigned short			on_rq;
	unsigned short			on_list;

	struct sched_rt_entity		*back;
#ifdef CONFIG_RT_GROUP_SCHED
	struct sched_rt_entity		*parent;
	/* rq on which this entity is (to be) queued: */
	struct rt_rq			*rt_rq;
	/* rq "owned" by this entity/group: */
	struct rt_rq			*my_q;
#endif
} __randomize_layout;

struct sched_dl_entity {
	struct rb_node			rb_node;

	/*
	 * Original scheduling parameters. Copied here from sched_attr
	 * during sched_setattr(), they will remain the same until
	 * the next sched_setattr().
	 */
	u64				dl_runtime;	/* Maximum runtime for each instance	*/
	u64				dl_deadline;	/* Relative deadline of each instance	*/
	u64				dl_period;	/* Separation of two instances (period) */
	u64				dl_bw;		/* dl_runtime / dl_period		*/
	u64				dl_density;	/* dl_runtime / dl_deadline		*/

	/*
	 * Actual scheduling parameters. Initialized with the values above,
	 * they are continously updated during task execution. Note that
	 * the remaining runtime could be < 0 in case we are in overrun.
	 */
	s64				runtime;	/* Remaining runtime for this instance	*/
	u64				deadline;	/* Absolute deadline for this instance	*/
	unsigned int			flags;		/* Specifying the scheduler behaviour	*/

	/*
	 * Some bool flags:
	 *
	 * @dl_throttled tells if we exhausted the runtime. If so, the
	 * task has to wait for a replenishment to be performed at the
	 * next firing of dl_timer.
	 *
	 * @dl_boosted tells if we are boosted due to DI. If so we are
	 * outside bandwidth enforcement mechanism (but only until we
	 * exit the critical section);
	 *
	 * @dl_yielded tells if task gave up the CPU before consuming
	 * all its available runtime during the last job.
	 *
	 * @dl_non_contending tells if the task is inactive while still
	 * contributing to the active utilization. In other words, it
	 * indicates if the inactive timer has been armed and its handler
	 * has not been executed yet. This flag is useful to avoid race
	 * conditions between the inactive timer handler and the wakeup
	 * code.
	 *
	 * @dl_overrun tells if the task asked to be informed about runtime
	 * overruns.
	 */
	unsigned int			dl_throttled      : 1;
	unsigned int			dl_boosted        : 1;
	unsigned int			dl_yielded        : 1;
	unsigned int			dl_non_contending : 1;
<<<<<<< HEAD
=======
	unsigned int			dl_overrun	  : 1;
>>>>>>> 5fa4ec9c

	/*
	 * Bandwidth enforcement timer. Each -deadline task has its
	 * own bandwidth to be enforced, thus we need one timer per task.
	 */
	struct hrtimer			dl_timer;

	/*
	 * Inactive timer, responsible for decreasing the active utilization
	 * at the "0-lag time". When a -deadline task blocks, it contributes
	 * to GRUB's active utilization until the "0-lag time", hence a
	 * timer is needed to decrease the active utilization at the correct
	 * time.
	 */
	struct hrtimer inactive_timer;
};

union rcu_special {
	struct {
		u8			blocked;
		u8			need_qs;
		u8			exp_need_qs;

		/* Otherwise the compiler can store garbage here: */
		u8			pad;
	} b; /* Bits. */
	u32 s; /* Set of bits. */
};

enum perf_event_task_context {
	perf_invalid_context = -1,
	perf_hw_context = 0,
	perf_sw_context,
	perf_nr_task_contexts,
};

struct wake_q_node {
	struct wake_q_node *next;
};

struct task_struct {
#ifdef CONFIG_THREAD_INFO_IN_TASK
	/*
	 * For reasons of header soup (see current_thread_info()), this
	 * must be the first element of task_struct.
	 */
	struct thread_info		thread_info;
#endif
	/* -1 unrunnable, 0 runnable, >0 stopped: */
	volatile long			state;

	/*
	 * This begins the randomizable portion of task_struct. Only
	 * scheduling-critical items should be added above here.
	 */
	randomized_struct_fields_start

	void				*stack;
	atomic_t			usage;
	/* Per task flags (PF_*), defined further below: */
	unsigned int			flags;
	unsigned int			ptrace;

#ifdef CONFIG_SMP
	struct llist_node		wake_entry;
	int				on_cpu;
#ifdef CONFIG_THREAD_INFO_IN_TASK
	/* Current CPU: */
	unsigned int			cpu;
#endif
	unsigned int			wakee_flips;
	unsigned long			wakee_flip_decay_ts;
	struct task_struct		*last_wakee;

	int				wake_cpu;
#endif
	int				on_rq;

	int				prio;
	int				static_prio;
	int				normal_prio;
	unsigned int			rt_priority;

	const struct sched_class	*sched_class;
	struct sched_entity		se;
	struct sched_rt_entity		rt;
#ifdef CONFIG_CGROUP_SCHED
	struct task_group		*sched_task_group;
#endif
	struct sched_dl_entity		dl;

#ifdef CONFIG_PREEMPT_NOTIFIERS
	/* List of struct preempt_notifier: */
	struct hlist_head		preempt_notifiers;
#endif

#ifdef CONFIG_BLK_DEV_IO_TRACE
	unsigned int			btrace_seq;
#endif

	unsigned int			policy;
	int				nr_cpus_allowed;
	cpumask_t			cpus_allowed;

#ifdef CONFIG_PREEMPT_RCU
	int				rcu_read_lock_nesting;
	union rcu_special		rcu_read_unlock_special;
	struct list_head		rcu_node_entry;
	struct rcu_node			*rcu_blocked_node;
#endif /* #ifdef CONFIG_PREEMPT_RCU */

#ifdef CONFIG_TASKS_RCU
	unsigned long			rcu_tasks_nvcsw;
	u8				rcu_tasks_holdout;
	u8				rcu_tasks_idx;
	int				rcu_tasks_idle_cpu;
	struct list_head		rcu_tasks_holdout_list;
#endif /* #ifdef CONFIG_TASKS_RCU */

	struct sched_info		sched_info;

	struct list_head		tasks;
#ifdef CONFIG_SMP
	struct plist_node		pushable_tasks;
	struct rb_node			pushable_dl_tasks;
#endif

	struct mm_struct		*mm;
	struct mm_struct		*active_mm;

	/* Per-thread vma caching: */
	struct vmacache			vmacache;

#ifdef SPLIT_RSS_COUNTING
	struct task_rss_stat		rss_stat;
#endif
	int				exit_state;
	int				exit_code;
	int				exit_signal;
	/* The signal sent when the parent dies: */
	int				pdeath_signal;
	/* JOBCTL_*, siglock protected: */
	unsigned long			jobctl;

	/* Used for emulating ABI behavior of previous Linux versions: */
	unsigned int			personality;

	/* Scheduler bits, serialized by scheduler locks: */
	unsigned			sched_reset_on_fork:1;
	unsigned			sched_contributes_to_load:1;
	unsigned			sched_migrated:1;
	unsigned			sched_remote_wakeup:1;
	/* Force alignment to the next boundary: */
	unsigned			:0;

	/* Unserialized, strictly 'current' */

	/* Bit to tell LSMs we're in execve(): */
	unsigned			in_execve:1;
	unsigned			in_iowait:1;
#ifndef TIF_RESTORE_SIGMASK
	unsigned			restore_sigmask:1;
#endif
#ifdef CONFIG_MEMCG
	unsigned			memcg_may_oom:1;
#ifndef CONFIG_SLOB
	unsigned			memcg_kmem_skip_account:1;
#endif
#endif
#ifdef CONFIG_COMPAT_BRK
	unsigned			brk_randomized:1;
#endif
#ifdef CONFIG_CGROUPS
	/* disallow userland-initiated cgroup migration */
	unsigned			no_cgroup_migration:1;
#endif

	unsigned long			atomic_flags; /* Flags requiring atomic access. */

	struct restart_block		restart_block;

	pid_t				pid;
	pid_t				tgid;

#ifdef CONFIG_CC_STACKPROTECTOR
	/* Canary value for the -fstack-protector GCC feature: */
	unsigned long			stack_canary;
#endif
	/*
	 * Pointers to the (original) parent process, youngest child, younger sibling,
	 * older sibling, respectively.  (p->father can be replaced with
	 * p->real_parent->pid)
	 */

	/* Real parent process: */
	struct task_struct __rcu	*real_parent;

	/* Recipient of SIGCHLD, wait4() reports: */
	struct task_struct __rcu	*parent;

	/*
	 * Children/sibling form the list of natural children:
	 */
	struct list_head		children;
	struct list_head		sibling;
	struct task_struct		*group_leader;

	/*
	 * 'ptraced' is the list of tasks this task is using ptrace() on.
	 *
	 * This includes both natural children and PTRACE_ATTACH targets.
	 * 'ptrace_entry' is this task's link on the p->parent->ptraced list.
	 */
	struct list_head		ptraced;
	struct list_head		ptrace_entry;

	/* PID/PID hash table linkage. */
	struct pid_link			pids[PIDTYPE_MAX];
	struct list_head		thread_group;
	struct list_head		thread_node;

	struct completion		*vfork_done;

	/* CLONE_CHILD_SETTID: */
	int __user			*set_child_tid;

	/* CLONE_CHILD_CLEARTID: */
	int __user			*clear_child_tid;

	u64				utime;
	u64				stime;
#ifdef CONFIG_ARCH_HAS_SCALED_CPUTIME
	u64				utimescaled;
	u64				stimescaled;
#endif
	u64				gtime;
	struct prev_cputime		prev_cputime;
#ifdef CONFIG_VIRT_CPU_ACCOUNTING_GEN
	struct vtime			vtime;
#endif

#ifdef CONFIG_NO_HZ_FULL
	atomic_t			tick_dep_mask;
#endif
	/* Context switch counts: */
	unsigned long			nvcsw;
	unsigned long			nivcsw;

	/* Monotonic time in nsecs: */
	u64				start_time;

	/* Boot based time in nsecs: */
	u64				real_start_time;

	/* MM fault and swap info: this can arguably be seen as either mm-specific or thread-specific: */
	unsigned long			min_flt;
	unsigned long			maj_flt;

#ifdef CONFIG_POSIX_TIMERS
	struct task_cputime		cputime_expires;
	struct list_head		cpu_timers[3];
#endif

	/* Process credentials: */

	/* Tracer's credentials at attach: */
	const struct cred __rcu		*ptracer_cred;

	/* Objective and real subjective task credentials (COW): */
	const struct cred __rcu		*real_cred;

	/* Effective (overridable) subjective task credentials (COW): */
	const struct cred __rcu		*cred;

	/*
	 * executable name, excluding path.
	 *
	 * - normally initialized setup_new_exec()
	 * - access it with [gs]et_task_comm()
	 * - lock it with task_lock()
	 */
	char				comm[TASK_COMM_LEN];

	struct nameidata		*nameidata;

#ifdef CONFIG_SYSVIPC
	struct sysv_sem			sysvsem;
	struct sysv_shm			sysvshm;
#endif
#ifdef CONFIG_DETECT_HUNG_TASK
	unsigned long			last_switch_count;
#endif
	/* Filesystem information: */
	struct fs_struct		*fs;

	/* Open file information: */
	struct files_struct		*files;

	/* Namespaces: */
	struct nsproxy			*nsproxy;

	/* Signal handlers: */
	struct signal_struct		*signal;
	struct sighand_struct		*sighand;
	sigset_t			blocked;
	sigset_t			real_blocked;
	/* Restored if set_restore_sigmask() was used: */
	sigset_t			saved_sigmask;
	struct sigpending		pending;
	unsigned long			sas_ss_sp;
	size_t				sas_ss_size;
	unsigned int			sas_ss_flags;

	struct callback_head		*task_works;

	struct audit_context		*audit_context;
#ifdef CONFIG_AUDITSYSCALL
	kuid_t				loginuid;
	unsigned int			sessionid;
#endif
	struct seccomp			seccomp;

	/* Thread group tracking: */
	u32				parent_exec_id;
	u32				self_exec_id;

	/* Protection against (de-)allocation: mm, files, fs, tty, keyrings, mems_allowed, mempolicy: */
	spinlock_t			alloc_lock;

	/* Protection of the PI data structures: */
	raw_spinlock_t			pi_lock;

	struct wake_q_node		wake_q;

#ifdef CONFIG_RT_MUTEXES
	/* PI waiters blocked on a rt_mutex held by this task: */
	struct rb_root_cached		pi_waiters;
	/* Updated under owner's pi_lock and rq lock */
	struct task_struct		*pi_top_task;
	/* Deadlock detection and priority inheritance handling: */
	struct rt_mutex_waiter		*pi_blocked_on;
#endif

#ifdef CONFIG_DEBUG_MUTEXES
	/* Mutex deadlock detection: */
	struct mutex_waiter		*blocked_on;
#endif

#ifdef CONFIG_TRACE_IRQFLAGS
	unsigned int			irq_events;
	unsigned long			hardirq_enable_ip;
	unsigned long			hardirq_disable_ip;
	unsigned int			hardirq_enable_event;
	unsigned int			hardirq_disable_event;
	int				hardirqs_enabled;
	int				hardirq_context;
	unsigned long			softirq_disable_ip;
	unsigned long			softirq_enable_ip;
	unsigned int			softirq_disable_event;
	unsigned int			softirq_enable_event;
	int				softirqs_enabled;
	int				softirq_context;
#endif

#ifdef CONFIG_LOCKDEP
# define MAX_LOCK_DEPTH			48UL
	u64				curr_chain_key;
	int				lockdep_depth;
	unsigned int			lockdep_recursion;
	struct held_lock		held_locks[MAX_LOCK_DEPTH];
#endif

#ifdef CONFIG_UBSAN
	unsigned int			in_ubsan;
#endif

	/* Journalling filesystem info: */
	void				*journal_info;

	/* Stacked block device info: */
	struct bio_list			*bio_list;

#ifdef CONFIG_BLOCK
	/* Stack plugging: */
	struct blk_plug			*plug;
#endif

	/* VM state: */
	struct reclaim_state		*reclaim_state;

	struct backing_dev_info		*backing_dev_info;

	struct io_context		*io_context;

	/* Ptrace state: */
	unsigned long			ptrace_message;
	siginfo_t			*last_siginfo;

	struct task_io_accounting	ioac;
#ifdef CONFIG_TASK_XACCT
	/* Accumulated RSS usage: */
	u64				acct_rss_mem1;
	/* Accumulated virtual memory usage: */
	u64				acct_vm_mem1;
	/* stime + utime since last update: */
	u64				acct_timexpd;
#endif
#ifdef CONFIG_CPUSETS
	/* Protected by ->alloc_lock: */
	nodemask_t			mems_allowed;
	/* Seqence number to catch updates: */
	seqcount_t			mems_allowed_seq;
	int				cpuset_mem_spread_rotor;
	int				cpuset_slab_spread_rotor;
#endif
#ifdef CONFIG_CGROUPS
	/* Control Group info protected by css_set_lock: */
	struct css_set __rcu		*cgroups;
	/* cg_list protected by css_set_lock and tsk->alloc_lock: */
	struct list_head		cg_list;
#endif
#ifdef CONFIG_INTEL_RDT
	u32				closid;
	u32				rmid;
#endif
#ifdef CONFIG_FUTEX
	struct robust_list_head __user	*robust_list;
#ifdef CONFIG_COMPAT
	struct compat_robust_list_head __user *compat_robust_list;
#endif
	struct list_head		pi_state_list;
	struct futex_pi_state		*pi_state_cache;
#endif
#ifdef CONFIG_PERF_EVENTS
	struct perf_event_context	*perf_event_ctxp[perf_nr_task_contexts];
	struct mutex			perf_event_mutex;
	struct list_head		perf_event_list;
#endif
#ifdef CONFIG_DEBUG_PREEMPT
	unsigned long			preempt_disable_ip;
#endif
#ifdef CONFIG_NUMA
	/* Protected by alloc_lock: */
	struct mempolicy		*mempolicy;
	short				il_prev;
	short				pref_node_fork;
#endif
#ifdef CONFIG_NUMA_BALANCING
	int				numa_scan_seq;
	unsigned int			numa_scan_period;
	unsigned int			numa_scan_period_max;
	int				numa_preferred_nid;
	unsigned long			numa_migrate_retry;
	/* Migration stamp: */
	u64				node_stamp;
	u64				last_task_numa_placement;
	u64				last_sum_exec_runtime;
	struct callback_head		numa_work;

	struct list_head		numa_entry;
	struct numa_group		*numa_group;

	/*
	 * numa_faults is an array split into four regions:
	 * faults_memory, faults_cpu, faults_memory_buffer, faults_cpu_buffer
	 * in this precise order.
	 *
	 * faults_memory: Exponential decaying average of faults on a per-node
	 * basis. Scheduling placement decisions are made based on these
	 * counts. The values remain static for the duration of a PTE scan.
	 * faults_cpu: Track the nodes the process was running on when a NUMA
	 * hinting fault was incurred.
	 * faults_memory_buffer and faults_cpu_buffer: Record faults per node
	 * during the current scan window. When the scan completes, the counts
	 * in faults_memory and faults_cpu decay and these values are copied.
	 */
	unsigned long			*numa_faults;
	unsigned long			total_numa_faults;

	/*
	 * numa_faults_locality tracks if faults recorded during the last
	 * scan window were remote/local or failed to migrate. The task scan
	 * period is adapted based on the locality of the faults with different
	 * weights depending on whether they were shared or private faults
	 */
	unsigned long			numa_faults_locality[3];

	unsigned long			numa_pages_migrated;
#endif /* CONFIG_NUMA_BALANCING */

	struct tlbflush_unmap_batch	tlb_ubc;

	struct rcu_head			rcu;

	/* Cache last used pipe for splice(): */
	struct pipe_inode_info		*splice_pipe;

	struct page_frag		task_frag;

#ifdef CONFIG_TASK_DELAY_ACCT
	struct task_delay_info		*delays;
#endif

#ifdef CONFIG_FAULT_INJECTION
	int				make_it_fail;
	unsigned int			fail_nth;
#endif
	/*
	 * When (nr_dirtied >= nr_dirtied_pause), it's time to call
	 * balance_dirty_pages() for a dirty throttling pause:
	 */
	int				nr_dirtied;
	int				nr_dirtied_pause;
	/* Start of a write-and-pause period: */
	unsigned long			dirty_paused_when;

#ifdef CONFIG_LATENCYTOP
	int				latency_record_count;
	struct latency_record		latency_record[LT_SAVECOUNT];
#endif
	/*
	 * Time slack values; these are used to round up poll() and
	 * select() etc timeout values. These are in nanoseconds.
	 */
	u64				timer_slack_ns;
	u64				default_timer_slack_ns;

#ifdef CONFIG_KASAN
	unsigned int			kasan_depth;
#endif

#ifdef CONFIG_FUNCTION_GRAPH_TRACER
	/* Index of current stored address in ret_stack: */
	int				curr_ret_stack;

	/* Stack of return addresses for return function tracing: */
	struct ftrace_ret_stack		*ret_stack;

	/* Timestamp for last schedule: */
	unsigned long long		ftrace_timestamp;

	/*
	 * Number of functions that haven't been traced
	 * because of depth overrun:
	 */
	atomic_t			trace_overrun;

	/* Pause tracing: */
	atomic_t			tracing_graph_pause;
#endif

#ifdef CONFIG_TRACING
	/* State flags for use by tracers: */
	unsigned long			trace;

	/* Bitmask and counter of trace recursion: */
	unsigned long			trace_recursion;
#endif /* CONFIG_TRACING */

#ifdef CONFIG_KCOV
	/* Coverage collection mode enabled for this task (0 if disabled): */
	enum kcov_mode			kcov_mode;

	/* Size of the kcov_area: */
	unsigned int			kcov_size;

	/* Buffer for coverage collection: */
	void				*kcov_area;

	/* KCOV descriptor wired with this task or NULL: */
	struct kcov			*kcov;
#endif

#ifdef CONFIG_MEMCG
	struct mem_cgroup		*memcg_in_oom;
	gfp_t				memcg_oom_gfp_mask;
	int				memcg_oom_order;

	/* Number of pages to reclaim on returning to userland: */
	unsigned int			memcg_nr_pages_over_high;
#endif

#ifdef CONFIG_UPROBES
	struct uprobe_task		*utask;
#endif
#if defined(CONFIG_BCACHE) || defined(CONFIG_BCACHE_MODULE)
	unsigned int			sequential_io;
	unsigned int			sequential_io_avg;
#endif
#ifdef CONFIG_DEBUG_ATOMIC_SLEEP
	unsigned long			task_state_change;
#endif
	int				pagefault_disabled;
#ifdef CONFIG_MMU
	struct task_struct		*oom_reaper_list;
#endif
#ifdef CONFIG_VMAP_STACK
	struct vm_struct		*stack_vm_area;
#endif
#ifdef CONFIG_THREAD_INFO_IN_TASK
	/* A live task holds one reference: */
	atomic_t			stack_refcount;
#endif
#ifdef CONFIG_LIVEPATCH
	int patch_state;
#endif
#ifdef CONFIG_SECURITY
	/* Used by LSM modules for access restriction: */
	void				*security;
#endif

	/*
	 * New fields for task_struct should be added above here, so that
	 * they are included in the randomized portion of task_struct.
	 */
	randomized_struct_fields_end

	/* CPU-specific state of this task: */
	struct thread_struct		thread;

	/*
	 * WARNING: on x86, 'thread_struct' contains a variable-sized
	 * structure.  It *MUST* be at the end of 'task_struct'.
	 *
	 * Do not put anything below here!
	 */
};

static inline struct pid *task_pid(struct task_struct *task)
{
	return task->pids[PIDTYPE_PID].pid;
}

static inline struct pid *task_tgid(struct task_struct *task)
{
	return task->group_leader->pids[PIDTYPE_PID].pid;
}

/*
 * Without tasklist or RCU lock it is not safe to dereference
 * the result of task_pgrp/task_session even if task == current,
 * we can race with another thread doing sys_setsid/sys_setpgid.
 */
static inline struct pid *task_pgrp(struct task_struct *task)
{
	return task->group_leader->pids[PIDTYPE_PGID].pid;
}

static inline struct pid *task_session(struct task_struct *task)
{
	return task->group_leader->pids[PIDTYPE_SID].pid;
}

/*
 * the helpers to get the task's different pids as they are seen
 * from various namespaces
 *
 * task_xid_nr()     : global id, i.e. the id seen from the init namespace;
 * task_xid_vnr()    : virtual id, i.e. the id seen from the pid namespace of
 *                     current.
 * task_xid_nr_ns()  : id seen from the ns specified;
 *
 * see also pid_nr() etc in include/linux/pid.h
 */
pid_t __task_pid_nr_ns(struct task_struct *task, enum pid_type type, struct pid_namespace *ns);

static inline pid_t task_pid_nr(struct task_struct *tsk)
{
	return tsk->pid;
}

static inline pid_t task_pid_nr_ns(struct task_struct *tsk, struct pid_namespace *ns)
{
	return __task_pid_nr_ns(tsk, PIDTYPE_PID, ns);
}

static inline pid_t task_pid_vnr(struct task_struct *tsk)
{
	return __task_pid_nr_ns(tsk, PIDTYPE_PID, NULL);
}


static inline pid_t task_tgid_nr(struct task_struct *tsk)
{
	return tsk->tgid;
}

/**
 * pid_alive - check that a task structure is not stale
 * @p: Task structure to be checked.
 *
 * Test if a process is not yet dead (at most zombie state)
 * If pid_alive fails, then pointers within the task structure
 * can be stale and must not be dereferenced.
 *
 * Return: 1 if the process is alive. 0 otherwise.
 */
static inline int pid_alive(const struct task_struct *p)
{
	return p->pids[PIDTYPE_PID].pid != NULL;
}

static inline pid_t task_pgrp_nr_ns(struct task_struct *tsk, struct pid_namespace *ns)
{
	return __task_pid_nr_ns(tsk, PIDTYPE_PGID, ns);
}

static inline pid_t task_pgrp_vnr(struct task_struct *tsk)
{
	return __task_pid_nr_ns(tsk, PIDTYPE_PGID, NULL);
}


static inline pid_t task_session_nr_ns(struct task_struct *tsk, struct pid_namespace *ns)
{
	return __task_pid_nr_ns(tsk, PIDTYPE_SID, ns);
}

static inline pid_t task_session_vnr(struct task_struct *tsk)
{
	return __task_pid_nr_ns(tsk, PIDTYPE_SID, NULL);
}

static inline pid_t task_tgid_nr_ns(struct task_struct *tsk, struct pid_namespace *ns)
{
	return __task_pid_nr_ns(tsk, __PIDTYPE_TGID, ns);
}

static inline pid_t task_tgid_vnr(struct task_struct *tsk)
{
	return __task_pid_nr_ns(tsk, __PIDTYPE_TGID, NULL);
}

static inline pid_t task_ppid_nr_ns(const struct task_struct *tsk, struct pid_namespace *ns)
{
	pid_t pid = 0;

	rcu_read_lock();
	if (pid_alive(tsk))
		pid = task_tgid_nr_ns(rcu_dereference(tsk->real_parent), ns);
	rcu_read_unlock();

	return pid;
}

static inline pid_t task_ppid_nr(const struct task_struct *tsk)
{
	return task_ppid_nr_ns(tsk, &init_pid_ns);
}

/* Obsolete, do not use: */
static inline pid_t task_pgrp_nr(struct task_struct *tsk)
{
	return task_pgrp_nr_ns(tsk, &init_pid_ns);
}

#define TASK_REPORT_IDLE	(TASK_REPORT + 1)
#define TASK_REPORT_MAX		(TASK_REPORT_IDLE << 1)

static inline unsigned int task_state_index(struct task_struct *tsk)
{
	unsigned int tsk_state = READ_ONCE(tsk->state);
	unsigned int state = (tsk_state | tsk->exit_state) & TASK_REPORT;

	BUILD_BUG_ON_NOT_POWER_OF_2(TASK_REPORT_MAX);

	if (tsk_state == TASK_IDLE)
		state = TASK_REPORT_IDLE;

	return fls(state);
}

static inline char task_index_to_char(unsigned int state)
{
	static const char state_char[] = "RSDTtXZPI";

	BUILD_BUG_ON(1 + ilog2(TASK_REPORT_MAX) != sizeof(state_char) - 1);

	return state_char[state];
}

static inline char task_state_to_char(struct task_struct *tsk)
{
	return task_index_to_char(task_state_index(tsk));
}

/**
 * is_global_init - check if a task structure is init. Since init
 * is free to have sub-threads we need to check tgid.
 * @tsk: Task structure to be checked.
 *
 * Check if a task structure is the first user space task the kernel created.
 *
 * Return: 1 if the task structure is init. 0 otherwise.
 */
static inline int is_global_init(struct task_struct *tsk)
{
	return task_tgid_nr(tsk) == 1;
}

extern struct pid *cad_pid;

/*
 * Per process flags
 */
#define PF_IDLE			0x00000002	/* I am an IDLE thread */
#define PF_EXITING		0x00000004	/* Getting shut down */
#define PF_EXITPIDONE		0x00000008	/* PI exit done on shut down */
#define PF_VCPU			0x00000010	/* I'm a virtual CPU */
#define PF_WQ_WORKER		0x00000020	/* I'm a workqueue worker */
#define PF_FORKNOEXEC		0x00000040	/* Forked but didn't exec */
#define PF_MCE_PROCESS		0x00000080      /* Process policy on mce errors */
#define PF_SUPERPRIV		0x00000100	/* Used super-user privileges */
#define PF_DUMPCORE		0x00000200	/* Dumped core */
#define PF_SIGNALED		0x00000400	/* Killed by a signal */
#define PF_MEMALLOC		0x00000800	/* Allocating memory */
#define PF_NPROC_EXCEEDED	0x00001000	/* set_user() noticed that RLIMIT_NPROC was exceeded */
#define PF_USED_MATH		0x00002000	/* If unset the fpu must be initialized before use */
#define PF_USED_ASYNC		0x00004000	/* Used async_schedule*(), used by module init */
#define PF_NOFREEZE		0x00008000	/* This thread should not be frozen */
#define PF_FROZEN		0x00010000	/* Frozen for system suspend */
#define PF_KSWAPD		0x00020000	/* I am kswapd */
#define PF_MEMALLOC_NOFS	0x00040000	/* All allocation requests will inherit GFP_NOFS */
#define PF_MEMALLOC_NOIO	0x00080000	/* All allocation requests will inherit GFP_NOIO */
#define PF_LESS_THROTTLE	0x00100000	/* Throttle me less: I clean memory */
#define PF_KTHREAD		0x00200000	/* I am a kernel thread */
#define PF_RANDOMIZE		0x00400000	/* Randomize virtual address space */
#define PF_SWAPWRITE		0x00800000	/* Allowed to write to swap */
#define PF_NO_SETAFFINITY	0x04000000	/* Userland is not allowed to meddle with cpus_allowed */
#define PF_MCE_EARLY		0x08000000      /* Early kill for mce process policy */
#define PF_MUTEX_TESTER		0x20000000	/* Thread belongs to the rt mutex tester */
#define PF_FREEZER_SKIP		0x40000000	/* Freezer should not count it as freezable */
#define PF_SUSPEND_TASK		0x80000000      /* This thread called freeze_processes() and should not be frozen */

/*
 * Only the _current_ task can read/write to tsk->flags, but other
 * tasks can access tsk->flags in readonly mode for example
 * with tsk_used_math (like during threaded core dumping).
 * There is however an exception to this rule during ptrace
 * or during fork: the ptracer task is allowed to write to the
 * child->flags of its traced child (same goes for fork, the parent
 * can write to the child->flags), because we're guaranteed the
 * child is not running and in turn not changing child->flags
 * at the same time the parent does it.
 */
#define clear_stopped_child_used_math(child)	do { (child)->flags &= ~PF_USED_MATH; } while (0)
#define set_stopped_child_used_math(child)	do { (child)->flags |= PF_USED_MATH; } while (0)
#define clear_used_math()			clear_stopped_child_used_math(current)
#define set_used_math()				set_stopped_child_used_math(current)

#define conditional_stopped_child_used_math(condition, child) \
	do { (child)->flags &= ~PF_USED_MATH, (child)->flags |= (condition) ? PF_USED_MATH : 0; } while (0)

#define conditional_used_math(condition)	conditional_stopped_child_used_math(condition, current)

#define copy_to_stopped_child_used_math(child) \
	do { (child)->flags &= ~PF_USED_MATH, (child)->flags |= current->flags & PF_USED_MATH; } while (0)

/* NOTE: this will return 0 or PF_USED_MATH, it will never return 1 */
#define tsk_used_math(p)			((p)->flags & PF_USED_MATH)
#define used_math()				tsk_used_math(current)

static inline bool is_percpu_thread(void)
{
#ifdef CONFIG_SMP
	return (current->flags & PF_NO_SETAFFINITY) &&
		(current->nr_cpus_allowed  == 1);
#else
	return true;
#endif
}

/* Per-process atomic flags. */
#define PFA_NO_NEW_PRIVS		0	/* May not gain new privileges. */
#define PFA_SPREAD_PAGE			1	/* Spread page cache over cpuset */
#define PFA_SPREAD_SLAB			2	/* Spread some slab caches over cpuset */


#define TASK_PFA_TEST(name, func)					\
	static inline bool task_##func(struct task_struct *p)		\
	{ return test_bit(PFA_##name, &p->atomic_flags); }

#define TASK_PFA_SET(name, func)					\
	static inline void task_set_##func(struct task_struct *p)	\
	{ set_bit(PFA_##name, &p->atomic_flags); }

#define TASK_PFA_CLEAR(name, func)					\
	static inline void task_clear_##func(struct task_struct *p)	\
	{ clear_bit(PFA_##name, &p->atomic_flags); }

TASK_PFA_TEST(NO_NEW_PRIVS, no_new_privs)
TASK_PFA_SET(NO_NEW_PRIVS, no_new_privs)

TASK_PFA_TEST(SPREAD_PAGE, spread_page)
TASK_PFA_SET(SPREAD_PAGE, spread_page)
TASK_PFA_CLEAR(SPREAD_PAGE, spread_page)

TASK_PFA_TEST(SPREAD_SLAB, spread_slab)
TASK_PFA_SET(SPREAD_SLAB, spread_slab)
TASK_PFA_CLEAR(SPREAD_SLAB, spread_slab)

static inline void
current_restore_flags(unsigned long orig_flags, unsigned long flags)
{
	current->flags &= ~flags;
	current->flags |= orig_flags & flags;
}

extern int cpuset_cpumask_can_shrink(const struct cpumask *cur, const struct cpumask *trial);
extern int task_can_attach(struct task_struct *p, const struct cpumask *cs_cpus_allowed);
#ifdef CONFIG_SMP
extern void do_set_cpus_allowed(struct task_struct *p, const struct cpumask *new_mask);
extern int set_cpus_allowed_ptr(struct task_struct *p, const struct cpumask *new_mask);
#else
static inline void do_set_cpus_allowed(struct task_struct *p, const struct cpumask *new_mask)
{
}
static inline int set_cpus_allowed_ptr(struct task_struct *p, const struct cpumask *new_mask)
{
	if (!cpumask_test_cpu(0, new_mask))
		return -EINVAL;
	return 0;
}
#endif

#ifndef cpu_relax_yield
#define cpu_relax_yield() cpu_relax()
#endif

extern int yield_to(struct task_struct *p, bool preempt);
extern void set_user_nice(struct task_struct *p, long nice);
extern int task_prio(const struct task_struct *p);

/**
 * task_nice - return the nice value of a given task.
 * @p: the task in question.
 *
 * Return: The nice value [ -20 ... 0 ... 19 ].
 */
static inline int task_nice(const struct task_struct *p)
{
	return PRIO_TO_NICE((p)->static_prio);
}

extern int can_nice(const struct task_struct *p, const int nice);
extern int task_curr(const struct task_struct *p);
extern int idle_cpu(int cpu);
extern int sched_setscheduler(struct task_struct *, int, const struct sched_param *);
extern int sched_setscheduler_nocheck(struct task_struct *, int, const struct sched_param *);
extern int sched_setattr(struct task_struct *, const struct sched_attr *);
extern int sched_setattr_nocheck(struct task_struct *, const struct sched_attr *);
extern struct task_struct *idle_task(int cpu);

/**
 * is_idle_task - is the specified task an idle task?
 * @p: the task in question.
 *
 * Return: 1 if @p is an idle task. 0 otherwise.
 */
static inline bool is_idle_task(const struct task_struct *p)
{
	return !!(p->flags & PF_IDLE);
}

extern struct task_struct *curr_task(int cpu);
extern void ia64_set_curr_task(int cpu, struct task_struct *p);

void yield(void);

union thread_union {
#ifndef CONFIG_ARCH_TASK_STRUCT_ON_STACK
	struct task_struct task;
#endif
#ifndef CONFIG_THREAD_INFO_IN_TASK
	struct thread_info thread_info;
#endif
	unsigned long stack[THREAD_SIZE/sizeof(long)];
};

#ifndef CONFIG_THREAD_INFO_IN_TASK
extern struct thread_info init_thread_info;
#endif

extern unsigned long init_stack[THREAD_SIZE / sizeof(unsigned long)];

#ifdef CONFIG_THREAD_INFO_IN_TASK
static inline struct thread_info *task_thread_info(struct task_struct *task)
{
	return &task->thread_info;
}
#elif !defined(__HAVE_THREAD_FUNCTIONS)
# define task_thread_info(task)	((struct thread_info *)(task)->stack)
#endif

/*
 * find a task by one of its numerical ids
 *
 * find_task_by_pid_ns():
 *      finds a task by its pid in the specified namespace
 * find_task_by_vpid():
 *      finds a task by its virtual pid
 *
 * see also find_vpid() etc in include/linux/pid.h
 */

extern struct task_struct *find_task_by_vpid(pid_t nr);
extern struct task_struct *find_task_by_pid_ns(pid_t nr, struct pid_namespace *ns);

extern int wake_up_state(struct task_struct *tsk, unsigned int state);
extern int wake_up_process(struct task_struct *tsk);
extern void wake_up_new_task(struct task_struct *tsk);

#ifdef CONFIG_SMP
extern void kick_process(struct task_struct *tsk);
#else
static inline void kick_process(struct task_struct *tsk) { }
#endif

extern void __set_task_comm(struct task_struct *tsk, const char *from, bool exec);

static inline void set_task_comm(struct task_struct *tsk, const char *from)
{
	__set_task_comm(tsk, from, false);
}

extern char *__get_task_comm(char *to, size_t len, struct task_struct *tsk);
#define get_task_comm(buf, tsk) ({			\
	BUILD_BUG_ON(sizeof(buf) != TASK_COMM_LEN);	\
	__get_task_comm(buf, sizeof(buf), tsk);		\
})

#ifdef CONFIG_SMP
void scheduler_ipi(void);
extern unsigned long wait_task_inactive(struct task_struct *, long match_state);
#else
static inline void scheduler_ipi(void) { }
static inline unsigned long wait_task_inactive(struct task_struct *p, long match_state)
{
	return 1;
}
#endif

/*
 * Set thread flags in other task's structures.
 * See asm/thread_info.h for TIF_xxxx flags available:
 */
static inline void set_tsk_thread_flag(struct task_struct *tsk, int flag)
{
	set_ti_thread_flag(task_thread_info(tsk), flag);
}

static inline void clear_tsk_thread_flag(struct task_struct *tsk, int flag)
{
	clear_ti_thread_flag(task_thread_info(tsk), flag);
}

static inline int test_and_set_tsk_thread_flag(struct task_struct *tsk, int flag)
{
	return test_and_set_ti_thread_flag(task_thread_info(tsk), flag);
}

static inline int test_and_clear_tsk_thread_flag(struct task_struct *tsk, int flag)
{
	return test_and_clear_ti_thread_flag(task_thread_info(tsk), flag);
}

static inline int test_tsk_thread_flag(struct task_struct *tsk, int flag)
{
	return test_ti_thread_flag(task_thread_info(tsk), flag);
}

static inline void set_tsk_need_resched(struct task_struct *tsk)
{
	set_tsk_thread_flag(tsk,TIF_NEED_RESCHED);
}

static inline void clear_tsk_need_resched(struct task_struct *tsk)
{
	clear_tsk_thread_flag(tsk,TIF_NEED_RESCHED);
}

static inline int test_tsk_need_resched(struct task_struct *tsk)
{
	return unlikely(test_tsk_thread_flag(tsk,TIF_NEED_RESCHED));
}

/*
 * cond_resched() and cond_resched_lock(): latency reduction via
 * explicit rescheduling in places that are safe. The return
 * value indicates whether a reschedule was done in fact.
 * cond_resched_lock() will drop the spinlock before scheduling,
 * cond_resched_softirq() will enable bhs before scheduling.
 */
#ifndef CONFIG_PREEMPT
extern int _cond_resched(void);
#else
static inline int _cond_resched(void) { return 0; }
#endif

#define cond_resched() ({			\
	___might_sleep(__FILE__, __LINE__, 0);	\
	_cond_resched();			\
})

extern int __cond_resched_lock(spinlock_t *lock);

#define cond_resched_lock(lock) ({				\
	___might_sleep(__FILE__, __LINE__, PREEMPT_LOCK_OFFSET);\
	__cond_resched_lock(lock);				\
})

extern int __cond_resched_softirq(void);

#define cond_resched_softirq() ({					\
	___might_sleep(__FILE__, __LINE__, SOFTIRQ_DISABLE_OFFSET);	\
	__cond_resched_softirq();					\
})

static inline void cond_resched_rcu(void)
{
#if defined(CONFIG_DEBUG_ATOMIC_SLEEP) || !defined(CONFIG_PREEMPT_RCU)
	rcu_read_unlock();
	cond_resched();
	rcu_read_lock();
#endif
}

/*
 * Does a critical section need to be broken due to another
 * task waiting?: (technically does not depend on CONFIG_PREEMPT,
 * but a general need for low latency)
 */
static inline int spin_needbreak(spinlock_t *lock)
{
#ifdef CONFIG_PREEMPT
	return spin_is_contended(lock);
#else
	return 0;
#endif
}

static __always_inline bool need_resched(void)
{
	return unlikely(tif_need_resched());
}

/*
 * Wrappers for p->thread_info->cpu access. No-op on UP.
 */
#ifdef CONFIG_SMP

static inline unsigned int task_cpu(const struct task_struct *p)
{
#ifdef CONFIG_THREAD_INFO_IN_TASK
	return p->cpu;
#else
	return task_thread_info(p)->cpu;
#endif
}

extern void set_task_cpu(struct task_struct *p, unsigned int cpu);

#else

static inline unsigned int task_cpu(const struct task_struct *p)
{
	return 0;
}

static inline void set_task_cpu(struct task_struct *p, unsigned int cpu)
{
}

#endif /* CONFIG_SMP */

/*
 * In order to reduce various lock holder preemption latencies provide an
 * interface to see if a vCPU is currently running or not.
 *
 * This allows us to terminate optimistic spin loops and block, analogous to
 * the native optimistic spin heuristic of testing if the lock owner task is
 * running or not.
 */
#ifndef vcpu_is_preempted
# define vcpu_is_preempted(cpu)	false
#endif

extern long sched_setaffinity(pid_t pid, const struct cpumask *new_mask);
extern long sched_getaffinity(pid_t pid, struct cpumask *mask);

#ifndef TASK_SIZE_OF
#define TASK_SIZE_OF(tsk)	TASK_SIZE
#endif

#endif<|MERGE_RESOLUTION|>--- conflicted
+++ resolved
@@ -480,10 +480,7 @@
 	unsigned int			dl_boosted        : 1;
 	unsigned int			dl_yielded        : 1;
 	unsigned int			dl_non_contending : 1;
-<<<<<<< HEAD
-=======
 	unsigned int			dl_overrun	  : 1;
->>>>>>> 5fa4ec9c
 
 	/*
 	 * Bandwidth enforcement timer. Each -deadline task has its
