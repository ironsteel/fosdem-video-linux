/*
 * Kernel-based Virtual Machine driver for Linux
 *
 * This header defines architecture specific interfaces, x86 version
 *
 * This work is licensed under the terms of the GNU GPL, version 2.  See
 * the COPYING file in the top-level directory.
 *
 */

#ifndef _ASM_X86_KVM_HOST_H
#define _ASM_X86_KVM_HOST_H

#include <linux/types.h>
#include <linux/mm.h>
#include <linux/mmu_notifier.h>
#include <linux/tracepoint.h>
#include <linux/cpumask.h>

#include <linux/kvm.h>
#include <linux/kvm_para.h>
#include <linux/kvm_types.h>

#include <asm/pvclock-abi.h>
#include <asm/desc.h>
#include <asm/mtrr.h>
#include <asm/msr-index.h>

#define KVM_MAX_VCPUS 64
#define KVM_MEMORY_SLOTS 32
/* memory slots that does not exposed to userspace */
#define KVM_PRIVATE_MEM_SLOTS 4
#define KVM_MMIO_SIZE 16

#define KVM_PIO_PAGE_OFFSET 1
#define KVM_COALESCED_MMIO_PAGE_OFFSET 2

#define CR0_RESERVED_BITS                                               \
	(~(unsigned long)(X86_CR0_PE | X86_CR0_MP | X86_CR0_EM | X86_CR0_TS \
			  | X86_CR0_ET | X86_CR0_NE | X86_CR0_WP | X86_CR0_AM \
			  | X86_CR0_NW | X86_CR0_CD | X86_CR0_PG))

#define CR3_PAE_RESERVED_BITS ((X86_CR3_PWT | X86_CR3_PCD) - 1)
#define CR3_NONPAE_RESERVED_BITS ((PAGE_SIZE-1) & ~(X86_CR3_PWT | X86_CR3_PCD))
#define CR3_L_MODE_RESERVED_BITS (CR3_NONPAE_RESERVED_BITS |	\
				  0xFFFFFF0000000000ULL)
#define CR4_RESERVED_BITS                                               \
	(~(unsigned long)(X86_CR4_VME | X86_CR4_PVI | X86_CR4_TSD | X86_CR4_DE\
			  | X86_CR4_PSE | X86_CR4_PAE | X86_CR4_MCE     \
			  | X86_CR4_PGE | X86_CR4_PCE | X86_CR4_OSFXSR  \
			  | X86_CR4_OSXSAVE \
			  | X86_CR4_OSXMMEXCPT | X86_CR4_VMXE))

#define CR8_RESERVED_BITS (~(unsigned long)X86_CR8_TPR)



#define INVALID_PAGE (~(hpa_t)0)
#define VALID_PAGE(x) ((x) != INVALID_PAGE)

#define UNMAPPED_GVA (~(gpa_t)0)

/* KVM Hugepage definitions for x86 */
#define KVM_NR_PAGE_SIZES	3
#define KVM_HPAGE_GFN_SHIFT(x)	(((x) - 1) * 9)
#define KVM_HPAGE_SHIFT(x)	(PAGE_SHIFT + KVM_HPAGE_GFN_SHIFT(x))
#define KVM_HPAGE_SIZE(x)	(1UL << KVM_HPAGE_SHIFT(x))
#define KVM_HPAGE_MASK(x)	(~(KVM_HPAGE_SIZE(x) - 1))
#define KVM_PAGES_PER_HPAGE(x)	(KVM_HPAGE_SIZE(x) / PAGE_SIZE)

#define DE_VECTOR 0
#define DB_VECTOR 1
#define BP_VECTOR 3
#define OF_VECTOR 4
#define BR_VECTOR 5
#define UD_VECTOR 6
#define NM_VECTOR 7
#define DF_VECTOR 8
#define TS_VECTOR 10
#define NP_VECTOR 11
#define SS_VECTOR 12
#define GP_VECTOR 13
#define PF_VECTOR 14
#define MF_VECTOR 16
#define MC_VECTOR 18

#define SELECTOR_TI_MASK (1 << 2)
#define SELECTOR_RPL_MASK 0x03

#define IOPL_SHIFT 12

#define KVM_PERMILLE_MMU_PAGES 20
#define KVM_MIN_ALLOC_MMU_PAGES 64
#define KVM_MMU_HASH_SHIFT 10
#define KVM_NUM_MMU_PAGES (1 << KVM_MMU_HASH_SHIFT)
#define KVM_MIN_FREE_MMU_PAGES 5
#define KVM_REFILL_PAGES 25
#define KVM_MAX_CPUID_ENTRIES 80
#define KVM_NR_FIXED_MTRR_REGION 88
#define KVM_NR_VAR_MTRR 8

#define ASYNC_PF_PER_VCPU 64

extern raw_spinlock_t kvm_lock;
extern struct list_head vm_list;

struct kvm_vcpu;
struct kvm;
struct kvm_async_pf;

enum kvm_reg {
	VCPU_REGS_RAX = 0,
	VCPU_REGS_RCX = 1,
	VCPU_REGS_RDX = 2,
	VCPU_REGS_RBX = 3,
	VCPU_REGS_RSP = 4,
	VCPU_REGS_RBP = 5,
	VCPU_REGS_RSI = 6,
	VCPU_REGS_RDI = 7,
#ifdef CONFIG_X86_64
	VCPU_REGS_R8 = 8,
	VCPU_REGS_R9 = 9,
	VCPU_REGS_R10 = 10,
	VCPU_REGS_R11 = 11,
	VCPU_REGS_R12 = 12,
	VCPU_REGS_R13 = 13,
	VCPU_REGS_R14 = 14,
	VCPU_REGS_R15 = 15,
#endif
	VCPU_REGS_RIP,
	NR_VCPU_REGS
};

enum kvm_reg_ex {
	VCPU_EXREG_PDPTR = NR_VCPU_REGS,
	VCPU_EXREG_CR3,
	VCPU_EXREG_RFLAGS,
	VCPU_EXREG_CPL,
	VCPU_EXREG_SEGMENTS,
};

enum {
	VCPU_SREG_ES,
	VCPU_SREG_CS,
	VCPU_SREG_SS,
	VCPU_SREG_DS,
	VCPU_SREG_FS,
	VCPU_SREG_GS,
	VCPU_SREG_TR,
	VCPU_SREG_LDTR,
};

#include <asm/kvm_emulate.h>

#define KVM_NR_MEM_OBJS 40

#define KVM_NR_DB_REGS	4

#define DR6_BD		(1 << 13)
#define DR6_BS		(1 << 14)
#define DR6_FIXED_1	0xffff0ff0
#define DR6_VOLATILE	0x0000e00f

#define DR7_BP_EN_MASK	0x000000ff
#define DR7_GE		(1 << 9)
#define DR7_GD		(1 << 13)
#define DR7_FIXED_1	0x00000400
#define DR7_VOLATILE	0xffff23ff

/*
 * We don't want allocation failures within the mmu code, so we preallocate
 * enough memory for a single page fault in a cache.
 */
struct kvm_mmu_memory_cache {
	int nobjs;
	void *objects[KVM_NR_MEM_OBJS];
};

#define NR_PTE_CHAIN_ENTRIES 5

struct kvm_pte_chain {
	u64 *parent_ptes[NR_PTE_CHAIN_ENTRIES];
	struct hlist_node link;
};

/*
 * kvm_mmu_page_role, below, is defined as:
 *
 *   bits 0:3 - total guest paging levels (2-4, or zero for real mode)
 *   bits 4:7 - page table level for this shadow (1-4)
 *   bits 8:9 - page table quadrant for 2-level guests
 *   bit   16 - direct mapping of virtual to physical mapping at gfn
 *              used for real mode and two-dimensional paging
 *   bits 17:19 - common access permissions for all ptes in this shadow page
 */
union kvm_mmu_page_role {
	unsigned word;
	struct {
		unsigned level:4;
		unsigned cr4_pae:1;
		unsigned quadrant:2;
		unsigned pad_for_nice_hex_output:6;
		unsigned direct:1;
		unsigned access:3;
		unsigned invalid:1;
		unsigned nxe:1;
		unsigned cr0_wp:1;
	};
};

struct kvm_mmu_page {
	struct list_head link;
	struct hlist_node hash_link;

	/*
	 * The following two entries are used to key the shadow page in the
	 * hash table.
	 */
	gfn_t gfn;
	union kvm_mmu_page_role role;

	u64 *spt;
	/* hold the gfn of each spte inside spt */
	gfn_t *gfns;
	/*
	 * One bit set per slot which has memory
	 * in this shadow page.
	 */
	DECLARE_BITMAP(slot_bitmap, KVM_MEMORY_SLOTS + KVM_PRIVATE_MEM_SLOTS);
	bool multimapped;         /* More than one parent_pte? */
	bool unsync;
	int root_count;          /* Currently serving as active root */
	unsigned int unsync_children;
	union {
		u64 *parent_pte;               /* !multimapped */
		struct hlist_head parent_ptes; /* multimapped, kvm_pte_chain */
	};
	DECLARE_BITMAP(unsync_child_bitmap, 512);
};

struct kvm_pv_mmu_op_buffer {
	void *ptr;
	unsigned len;
	unsigned processed;
	char buf[512] __aligned(sizeof(long));
};

struct kvm_pio_request {
	unsigned long count;
	int in;
	int port;
	int size;
};

/*
 * x86 supports 3 paging modes (4-level 64-bit, 3-level 64-bit, and 2-level
 * 32-bit).  The kvm_mmu structure abstracts the details of the current mmu
 * mode.
 */
struct kvm_mmu {
	void (*new_cr3)(struct kvm_vcpu *vcpu);
	void (*set_cr3)(struct kvm_vcpu *vcpu, unsigned long root);
	unsigned long (*get_cr3)(struct kvm_vcpu *vcpu);
	int (*page_fault)(struct kvm_vcpu *vcpu, gva_t gva, u32 err,
			  bool prefault);
	void (*inject_page_fault)(struct kvm_vcpu *vcpu,
				  struct x86_exception *fault);
	void (*free)(struct kvm_vcpu *vcpu);
	gpa_t (*gva_to_gpa)(struct kvm_vcpu *vcpu, gva_t gva, u32 access,
			    struct x86_exception *exception);
	gpa_t (*translate_gpa)(struct kvm_vcpu *vcpu, gpa_t gpa, u32 access);
	void (*prefetch_page)(struct kvm_vcpu *vcpu,
			      struct kvm_mmu_page *page);
	int (*sync_page)(struct kvm_vcpu *vcpu,
			 struct kvm_mmu_page *sp);
	void (*invlpg)(struct kvm_vcpu *vcpu, gva_t gva);
	void (*update_pte)(struct kvm_vcpu *vcpu, struct kvm_mmu_page *sp,
<<<<<<< HEAD
			u64 *spte, const void *pte, unsigned long mmu_seq);
=======
			   u64 *spte, const void *pte);
>>>>>>> d762f438
	hpa_t root_hpa;
	int root_level;
	int shadow_root_level;
	union kvm_mmu_page_role base_role;
	bool direct_map;

	u64 *pae_root;
	u64 *lm_root;
	u64 rsvd_bits_mask[2][4];

	bool nx;

	u64 pdptrs[4]; /* pae */
};

struct kvm_vcpu_arch {
	/*
	 * rip and regs accesses must go through
	 * kvm_{register,rip}_{read,write} functions.
	 */
	unsigned long regs[NR_VCPU_REGS];
	u32 regs_avail;
	u32 regs_dirty;

	unsigned long cr0;
	unsigned long cr0_guest_owned_bits;
	unsigned long cr2;
	unsigned long cr3;
	unsigned long cr4;
	unsigned long cr4_guest_owned_bits;
	unsigned long cr8;
	u32 hflags;
	u64 efer;
	u64 apic_base;
	struct kvm_lapic *apic;    /* kernel irqchip context */
	int32_t apic_arb_prio;
	int mp_state;
	int sipi_vector;
	u64 ia32_misc_enable_msr;
	bool tpr_access_reporting;

	/*
	 * Paging state of the vcpu
	 *
	 * If the vcpu runs in guest mode with two level paging this still saves
	 * the paging mode of the l1 guest. This context is always used to
	 * handle faults.
	 */
	struct kvm_mmu mmu;

	/*
	 * Paging state of an L2 guest (used for nested npt)
	 *
	 * This context will save all necessary information to walk page tables
	 * of the an L2 guest. This context is only initialized for page table
	 * walking and not for faulting since we never handle l2 page faults on
	 * the host.
	 */
	struct kvm_mmu nested_mmu;

	/*
	 * Pointer to the mmu context currently used for
	 * gva_to_gpa translations.
	 */
	struct kvm_mmu *walk_mmu;

	/* only needed in kvm_pv_mmu_op() path, but it's hot so
	 * put it here to avoid allocation */
	struct kvm_pv_mmu_op_buffer mmu_op_buffer;

	struct kvm_mmu_memory_cache mmu_pte_chain_cache;
	struct kvm_mmu_memory_cache mmu_rmap_desc_cache;
	struct kvm_mmu_memory_cache mmu_page_cache;
	struct kvm_mmu_memory_cache mmu_page_header_cache;

	gfn_t last_pt_write_gfn;
	int   last_pt_write_count;
	u64  *last_pte_updated;
	gfn_t last_pte_gfn;

	struct fpu guest_fpu;
	u64 xcr0;

	struct kvm_pio_request pio;
	void *pio_data;

	u8 event_exit_inst_len;

	struct kvm_queued_exception {
		bool pending;
		bool has_error_code;
		bool reinject;
		u8 nr;
		u32 error_code;
	} exception;

	struct kvm_queued_interrupt {
		bool pending;
		bool soft;
		u8 nr;
	} interrupt;

	int halt_request; /* real mode on Intel only */

	int cpuid_nent;
	struct kvm_cpuid_entry2 cpuid_entries[KVM_MAX_CPUID_ENTRIES];
	/* emulate context */

	struct x86_emulate_ctxt emulate_ctxt;
	bool emulate_regs_need_sync_to_vcpu;
	bool emulate_regs_need_sync_from_vcpu;

	gpa_t time;
	struct pvclock_vcpu_time_info hv_clock;
	unsigned int hw_tsc_khz;
	unsigned int time_offset;
	struct page *time_page;
	u64 last_guest_tsc;
	u64 last_kernel_ns;
	u64 last_tsc_nsec;
	u64 last_tsc_write;
	u32 virtual_tsc_khz;
	bool tsc_catchup;
	u32  tsc_catchup_mult;
	s8   tsc_catchup_shift;

	bool nmi_pending;
	bool nmi_injected;

	struct mtrr_state_type mtrr_state;
	u32 pat;

	int switch_db_regs;
	unsigned long db[KVM_NR_DB_REGS];
	unsigned long dr6;
	unsigned long dr7;
	unsigned long eff_db[KVM_NR_DB_REGS];

	u64 mcg_cap;
	u64 mcg_status;
	u64 mcg_ctl;
	u64 *mce_banks;

	/* used for guest single stepping over the given code position */
	unsigned long singlestep_rip;

	/* fields used by HYPER-V emulation */
	u64 hv_vapic;

	cpumask_var_t wbinvd_dirty_mask;

	struct {
		bool halted;
		gfn_t gfns[roundup_pow_of_two(ASYNC_PF_PER_VCPU)];
		struct gfn_to_hva_cache data;
		u64 msr_val;
		u32 id;
		bool send_user_only;
	} apf;
};

struct kvm_arch {
	unsigned int n_used_mmu_pages;
	unsigned int n_requested_mmu_pages;
	unsigned int n_max_mmu_pages;
	atomic_t invlpg_counter;
	struct hlist_head mmu_page_hash[KVM_NUM_MMU_PAGES];
	/*
	 * Hash table of struct kvm_mmu_page.
	 */
	struct list_head active_mmu_pages;
	struct list_head assigned_dev_head;
	struct iommu_domain *iommu_domain;
	int iommu_flags;
	struct kvm_pic *vpic;
	struct kvm_ioapic *vioapic;
	struct kvm_pit *vpit;
	int vapics_in_nmi_mode;

	unsigned int tss_addr;
	struct page *apic_access_page;

	gpa_t wall_clock;

	struct page *ept_identity_pagetable;
	bool ept_identity_pagetable_done;
	gpa_t ept_identity_map_addr;

	unsigned long irq_sources_bitmap;
	s64 kvmclock_offset;
	raw_spinlock_t tsc_write_lock;
	u64 last_tsc_nsec;
	u64 last_tsc_offset;
	u64 last_tsc_write;

	struct kvm_xen_hvm_config xen_hvm_config;

	/* fields used by HYPER-V emulation */
	u64 hv_guest_os_id;
	u64 hv_hypercall;

	#ifdef CONFIG_KVM_MMU_AUDIT
	int audit_point;
	#endif
};

struct kvm_vm_stat {
	u32 mmu_shadow_zapped;
	u32 mmu_pte_write;
	u32 mmu_pte_updated;
	u32 mmu_pde_zapped;
	u32 mmu_flooded;
	u32 mmu_recycled;
	u32 mmu_cache_miss;
	u32 mmu_unsync;
	u32 remote_tlb_flush;
	u32 lpages;
};

struct kvm_vcpu_stat {
	u32 pf_fixed;
	u32 pf_guest;
	u32 tlb_flush;
	u32 invlpg;

	u32 exits;
	u32 io_exits;
	u32 mmio_exits;
	u32 signal_exits;
	u32 irq_window_exits;
	u32 nmi_window_exits;
	u32 halt_exits;
	u32 halt_wakeup;
	u32 request_irq_exits;
	u32 irq_exits;
	u32 host_state_reload;
	u32 efer_reload;
	u32 fpu_reload;
	u32 insn_emulation;
	u32 insn_emulation_fail;
	u32 hypercalls;
	u32 irq_injections;
	u32 nmi_injections;
};

struct x86_instruction_info;

struct kvm_x86_ops {
	int (*cpu_has_kvm_support)(void);          /* __init */
	int (*disabled_by_bios)(void);             /* __init */
	int (*hardware_enable)(void *dummy);
	void (*hardware_disable)(void *dummy);
	void (*check_processor_compatibility)(void *rtn);
	int (*hardware_setup)(void);               /* __init */
	void (*hardware_unsetup)(void);            /* __exit */
	bool (*cpu_has_accelerated_tpr)(void);
	void (*cpuid_update)(struct kvm_vcpu *vcpu);

	/* Create, but do not attach this VCPU */
	struct kvm_vcpu *(*vcpu_create)(struct kvm *kvm, unsigned id);
	void (*vcpu_free)(struct kvm_vcpu *vcpu);
	int (*vcpu_reset)(struct kvm_vcpu *vcpu);

	void (*prepare_guest_switch)(struct kvm_vcpu *vcpu);
	void (*vcpu_load)(struct kvm_vcpu *vcpu, int cpu);
	void (*vcpu_put)(struct kvm_vcpu *vcpu);

	void (*set_guest_debug)(struct kvm_vcpu *vcpu,
				struct kvm_guest_debug *dbg);
	int (*get_msr)(struct kvm_vcpu *vcpu, u32 msr_index, u64 *pdata);
	int (*set_msr)(struct kvm_vcpu *vcpu, u32 msr_index, u64 data);
	u64 (*get_segment_base)(struct kvm_vcpu *vcpu, int seg);
	void (*get_segment)(struct kvm_vcpu *vcpu,
			    struct kvm_segment *var, int seg);
	int (*get_cpl)(struct kvm_vcpu *vcpu);
	void (*set_segment)(struct kvm_vcpu *vcpu,
			    struct kvm_segment *var, int seg);
	void (*get_cs_db_l_bits)(struct kvm_vcpu *vcpu, int *db, int *l);
	void (*decache_cr0_guest_bits)(struct kvm_vcpu *vcpu);
	void (*decache_cr3)(struct kvm_vcpu *vcpu);
	void (*decache_cr4_guest_bits)(struct kvm_vcpu *vcpu);
	void (*set_cr0)(struct kvm_vcpu *vcpu, unsigned long cr0);
	void (*set_cr3)(struct kvm_vcpu *vcpu, unsigned long cr3);
	void (*set_cr4)(struct kvm_vcpu *vcpu, unsigned long cr4);
	void (*set_efer)(struct kvm_vcpu *vcpu, u64 efer);
	void (*get_idt)(struct kvm_vcpu *vcpu, struct desc_ptr *dt);
	void (*set_idt)(struct kvm_vcpu *vcpu, struct desc_ptr *dt);
	void (*get_gdt)(struct kvm_vcpu *vcpu, struct desc_ptr *dt);
	void (*set_gdt)(struct kvm_vcpu *vcpu, struct desc_ptr *dt);
	void (*set_dr7)(struct kvm_vcpu *vcpu, unsigned long value);
	void (*cache_reg)(struct kvm_vcpu *vcpu, enum kvm_reg reg);
	unsigned long (*get_rflags)(struct kvm_vcpu *vcpu);
	void (*set_rflags)(struct kvm_vcpu *vcpu, unsigned long rflags);
	void (*fpu_activate)(struct kvm_vcpu *vcpu);
	void (*fpu_deactivate)(struct kvm_vcpu *vcpu);

	void (*tlb_flush)(struct kvm_vcpu *vcpu);

	void (*run)(struct kvm_vcpu *vcpu);
	int (*handle_exit)(struct kvm_vcpu *vcpu);
	void (*skip_emulated_instruction)(struct kvm_vcpu *vcpu);
	void (*set_interrupt_shadow)(struct kvm_vcpu *vcpu, int mask);
	u32 (*get_interrupt_shadow)(struct kvm_vcpu *vcpu, int mask);
	void (*patch_hypercall)(struct kvm_vcpu *vcpu,
				unsigned char *hypercall_addr);
	void (*set_irq)(struct kvm_vcpu *vcpu);
	void (*set_nmi)(struct kvm_vcpu *vcpu);
	void (*queue_exception)(struct kvm_vcpu *vcpu, unsigned nr,
				bool has_error_code, u32 error_code,
				bool reinject);
	void (*cancel_injection)(struct kvm_vcpu *vcpu);
	int (*interrupt_allowed)(struct kvm_vcpu *vcpu);
	int (*nmi_allowed)(struct kvm_vcpu *vcpu);
	bool (*get_nmi_mask)(struct kvm_vcpu *vcpu);
	void (*set_nmi_mask)(struct kvm_vcpu *vcpu, bool masked);
	void (*enable_nmi_window)(struct kvm_vcpu *vcpu);
	void (*enable_irq_window)(struct kvm_vcpu *vcpu);
	void (*update_cr8_intercept)(struct kvm_vcpu *vcpu, int tpr, int irr);
	int (*set_tss_addr)(struct kvm *kvm, unsigned int addr);
	int (*get_tdp_level)(void);
	u64 (*get_mt_mask)(struct kvm_vcpu *vcpu, gfn_t gfn, bool is_mmio);
	int (*get_lpage_level)(void);
	bool (*rdtscp_supported)(void);
	void (*adjust_tsc_offset)(struct kvm_vcpu *vcpu, s64 adjustment);

	void (*set_tdp_cr3)(struct kvm_vcpu *vcpu, unsigned long cr3);

	void (*set_supported_cpuid)(u32 func, struct kvm_cpuid_entry2 *entry);

	bool (*has_wbinvd_exit)(void);

	void (*set_tsc_khz)(struct kvm_vcpu *vcpu, u32 user_tsc_khz);
	void (*write_tsc_offset)(struct kvm_vcpu *vcpu, u64 offset);

	u64 (*compute_tsc_offset)(struct kvm_vcpu *vcpu, u64 target_tsc);

	void (*get_exit_info)(struct kvm_vcpu *vcpu, u64 *info1, u64 *info2);

	int (*check_intercept)(struct kvm_vcpu *vcpu,
			       struct x86_instruction_info *info,
			       enum x86_intercept_stage stage);

	const struct trace_print_flags *exit_reasons_str;
};

struct kvm_arch_async_pf {
	u32 token;
	gfn_t gfn;
	unsigned long cr3;
	bool direct_map;
};

extern struct kvm_x86_ops *kvm_x86_ops;

int kvm_mmu_module_init(void);
void kvm_mmu_module_exit(void);

void kvm_mmu_destroy(struct kvm_vcpu *vcpu);
int kvm_mmu_create(struct kvm_vcpu *vcpu);
int kvm_mmu_setup(struct kvm_vcpu *vcpu);
void kvm_mmu_set_nonpresent_ptes(u64 trap_pte, u64 notrap_pte);
void kvm_mmu_set_mask_ptes(u64 user_mask, u64 accessed_mask,
		u64 dirty_mask, u64 nx_mask, u64 x_mask);

int kvm_mmu_reset_context(struct kvm_vcpu *vcpu);
void kvm_mmu_slot_remove_write_access(struct kvm *kvm, int slot);
void kvm_mmu_zap_all(struct kvm *kvm);
unsigned int kvm_mmu_calculate_mmu_pages(struct kvm *kvm);
void kvm_mmu_change_mmu_pages(struct kvm *kvm, unsigned int kvm_nr_mmu_pages);

int load_pdptrs(struct kvm_vcpu *vcpu, struct kvm_mmu *mmu, unsigned long cr3);

int emulator_write_phys(struct kvm_vcpu *vcpu, gpa_t gpa,
			  const void *val, int bytes);
int kvm_pv_mmu_op(struct kvm_vcpu *vcpu, unsigned long bytes,
		  gpa_t addr, unsigned long *ret);
u8 kvm_get_guest_memory_type(struct kvm_vcpu *vcpu, gfn_t gfn);

extern bool tdp_enabled;

/* control of guest tsc rate supported? */
extern bool kvm_has_tsc_control;
/* minimum supported tsc_khz for guests */
extern u32  kvm_min_guest_tsc_khz;
/* maximum supported tsc_khz for guests */
extern u32  kvm_max_guest_tsc_khz;

enum emulation_result {
	EMULATE_DONE,       /* no further processing */
	EMULATE_DO_MMIO,      /* kvm_run filled with mmio request */
	EMULATE_FAIL,         /* can't emulate this instruction */
};

#define EMULTYPE_NO_DECODE	    (1 << 0)
#define EMULTYPE_TRAP_UD	    (1 << 1)
#define EMULTYPE_SKIP		    (1 << 2)
int x86_emulate_instruction(struct kvm_vcpu *vcpu, unsigned long cr2,
			    int emulation_type, void *insn, int insn_len);

static inline int emulate_instruction(struct kvm_vcpu *vcpu,
			int emulation_type)
{
	return x86_emulate_instruction(vcpu, 0, emulation_type, NULL, 0);
}

void kvm_enable_efer_bits(u64);
int kvm_get_msr(struct kvm_vcpu *vcpu, u32 msr_index, u64 *data);
int kvm_set_msr(struct kvm_vcpu *vcpu, u32 msr_index, u64 data);

struct x86_emulate_ctxt;

int kvm_fast_pio_out(struct kvm_vcpu *vcpu, int size, unsigned short port);
void kvm_emulate_cpuid(struct kvm_vcpu *vcpu);
int kvm_emulate_halt(struct kvm_vcpu *vcpu);
int kvm_emulate_wbinvd(struct kvm_vcpu *vcpu);

void kvm_get_segment(struct kvm_vcpu *vcpu, struct kvm_segment *var, int seg);
int kvm_load_segment_descriptor(struct kvm_vcpu *vcpu, u16 selector, int seg);

int kvm_task_switch(struct kvm_vcpu *vcpu, u16 tss_selector, int reason,
		    bool has_error_code, u32 error_code);

int kvm_set_cr0(struct kvm_vcpu *vcpu, unsigned long cr0);
int kvm_set_cr3(struct kvm_vcpu *vcpu, unsigned long cr3);
int kvm_set_cr4(struct kvm_vcpu *vcpu, unsigned long cr4);
int kvm_set_cr8(struct kvm_vcpu *vcpu, unsigned long cr8);
int kvm_set_dr(struct kvm_vcpu *vcpu, int dr, unsigned long val);
int kvm_get_dr(struct kvm_vcpu *vcpu, int dr, unsigned long *val);
unsigned long kvm_get_cr8(struct kvm_vcpu *vcpu);
void kvm_lmsw(struct kvm_vcpu *vcpu, unsigned long msw);
void kvm_get_cs_db_l_bits(struct kvm_vcpu *vcpu, int *db, int *l);
int kvm_set_xcr(struct kvm_vcpu *vcpu, u32 index, u64 xcr);

int kvm_get_msr_common(struct kvm_vcpu *vcpu, u32 msr, u64 *pdata);
int kvm_set_msr_common(struct kvm_vcpu *vcpu, u32 msr, u64 data);

unsigned long kvm_get_rflags(struct kvm_vcpu *vcpu);
void kvm_set_rflags(struct kvm_vcpu *vcpu, unsigned long rflags);

void kvm_queue_exception(struct kvm_vcpu *vcpu, unsigned nr);
void kvm_queue_exception_e(struct kvm_vcpu *vcpu, unsigned nr, u32 error_code);
void kvm_requeue_exception(struct kvm_vcpu *vcpu, unsigned nr);
void kvm_requeue_exception_e(struct kvm_vcpu *vcpu, unsigned nr, u32 error_code);
void kvm_inject_page_fault(struct kvm_vcpu *vcpu, struct x86_exception *fault);
int kvm_read_guest_page_mmu(struct kvm_vcpu *vcpu, struct kvm_mmu *mmu,
			    gfn_t gfn, void *data, int offset, int len,
			    u32 access);
void kvm_propagate_fault(struct kvm_vcpu *vcpu, struct x86_exception *fault);
bool kvm_require_cpl(struct kvm_vcpu *vcpu, int required_cpl);

int kvm_pic_set_irq(void *opaque, int irq, int level);

void kvm_inject_nmi(struct kvm_vcpu *vcpu);

int fx_init(struct kvm_vcpu *vcpu);

void kvm_mmu_flush_tlb(struct kvm_vcpu *vcpu);
void kvm_mmu_pte_write(struct kvm_vcpu *vcpu, gpa_t gpa,
		       const u8 *new, int bytes,
		       bool guest_initiated);
int kvm_mmu_unprotect_page_virt(struct kvm_vcpu *vcpu, gva_t gva);
void __kvm_mmu_free_some_pages(struct kvm_vcpu *vcpu);
int kvm_mmu_load(struct kvm_vcpu *vcpu);
void kvm_mmu_unload(struct kvm_vcpu *vcpu);
void kvm_mmu_sync_roots(struct kvm_vcpu *vcpu);
gpa_t kvm_mmu_gva_to_gpa_read(struct kvm_vcpu *vcpu, gva_t gva,
			      struct x86_exception *exception);
gpa_t kvm_mmu_gva_to_gpa_fetch(struct kvm_vcpu *vcpu, gva_t gva,
			       struct x86_exception *exception);
gpa_t kvm_mmu_gva_to_gpa_write(struct kvm_vcpu *vcpu, gva_t gva,
			       struct x86_exception *exception);
gpa_t kvm_mmu_gva_to_gpa_system(struct kvm_vcpu *vcpu, gva_t gva,
				struct x86_exception *exception);

int kvm_emulate_hypercall(struct kvm_vcpu *vcpu);

int kvm_mmu_page_fault(struct kvm_vcpu *vcpu, gva_t gva, u32 error_code,
		       void *insn, int insn_len);
void kvm_mmu_invlpg(struct kvm_vcpu *vcpu, gva_t gva);

void kvm_enable_tdp(void);
void kvm_disable_tdp(void);

int complete_pio(struct kvm_vcpu *vcpu);
bool kvm_check_iopl(struct kvm_vcpu *vcpu);

static inline struct kvm_mmu_page *page_header(hpa_t shadow_page)
{
	struct page *page = pfn_to_page(shadow_page >> PAGE_SHIFT);

	return (struct kvm_mmu_page *)page_private(page);
}

static inline u16 kvm_read_ldt(void)
{
	u16 ldt;
	asm("sldt %0" : "=g"(ldt));
	return ldt;
}

static inline void kvm_load_ldt(u16 sel)
{
	asm("lldt %0" : : "rm"(sel));
}

#ifdef CONFIG_X86_64
static inline unsigned long read_msr(unsigned long msr)
{
	u64 value;

	rdmsrl(msr, value);
	return value;
}
#endif

static inline u32 get_rdx_init_val(void)
{
	return 0x600; /* P6 family */
}

static inline void kvm_inject_gp(struct kvm_vcpu *vcpu, u32 error_code)
{
	kvm_queue_exception_e(vcpu, GP_VECTOR, error_code);
}

#define TSS_IOPB_BASE_OFFSET 0x66
#define TSS_BASE_SIZE 0x68
#define TSS_IOPB_SIZE (65536 / 8)
#define TSS_REDIRECTION_SIZE (256 / 8)
#define RMODE_TSS_SIZE							\
	(TSS_BASE_SIZE + TSS_REDIRECTION_SIZE + TSS_IOPB_SIZE + 1)

enum {
	TASK_SWITCH_CALL = 0,
	TASK_SWITCH_IRET = 1,
	TASK_SWITCH_JMP = 2,
	TASK_SWITCH_GATE = 3,
};

#define HF_GIF_MASK		(1 << 0)
#define HF_HIF_MASK		(1 << 1)
#define HF_VINTR_MASK		(1 << 2)
#define HF_NMI_MASK		(1 << 3)
#define HF_IRET_MASK		(1 << 4)
#define HF_GUEST_MASK		(1 << 5) /* VCPU is in guest-mode */

/*
 * Hardware virtualization extension instructions may fault if a
 * reboot turns off virtualization while processes are running.
 * Trap the fault and ignore the instruction if that happens.
 */
asmlinkage void kvm_spurious_fault(void);
extern bool kvm_rebooting;

#define __kvm_handle_fault_on_reboot(insn) \
	"666: " insn "\n\t" \
	"668: \n\t"                           \
	".pushsection .fixup, \"ax\" \n" \
	"667: \n\t" \
	"cmpb $0, kvm_rebooting \n\t"	      \
	"jne 668b \n\t"      		      \
	__ASM_SIZE(push) " $666b \n\t"	      \
	"call kvm_spurious_fault \n\t"	      \
	".popsection \n\t" \
	".pushsection __ex_table, \"a\" \n\t" \
	_ASM_PTR " 666b, 667b \n\t" \
	".popsection"

#define KVM_ARCH_WANT_MMU_NOTIFIER
int kvm_unmap_hva(struct kvm *kvm, unsigned long hva);
int kvm_age_hva(struct kvm *kvm, unsigned long hva);
int kvm_test_age_hva(struct kvm *kvm, unsigned long hva);
void kvm_set_spte_hva(struct kvm *kvm, unsigned long hva, pte_t pte);
int cpuid_maxphyaddr(struct kvm_vcpu *vcpu);
int kvm_cpu_has_interrupt(struct kvm_vcpu *vcpu);
int kvm_arch_interrupt_allowed(struct kvm_vcpu *vcpu);
int kvm_cpu_get_interrupt(struct kvm_vcpu *v);

void kvm_define_shared_msr(unsigned index, u32 msr);
void kvm_set_shared_msr(unsigned index, u64 val, u64 mask);

bool kvm_is_linear_rip(struct kvm_vcpu *vcpu, unsigned long linear_rip);

void kvm_arch_async_page_not_present(struct kvm_vcpu *vcpu,
				     struct kvm_async_pf *work);
void kvm_arch_async_page_present(struct kvm_vcpu *vcpu,
				 struct kvm_async_pf *work);
void kvm_arch_async_page_ready(struct kvm_vcpu *vcpu,
			       struct kvm_async_pf *work);
bool kvm_arch_can_inject_async_page_present(struct kvm_vcpu *vcpu);
extern bool kvm_find_async_pf_gfn(struct kvm_vcpu *vcpu, gfn_t gfn);

void kvm_complete_insn_gp(struct kvm_vcpu *vcpu, int err);

#endif /* _ASM_X86_KVM_HOST_H */<|MERGE_RESOLUTION|>--- conflicted
+++ resolved
@@ -275,11 +275,7 @@
 			 struct kvm_mmu_page *sp);
 	void (*invlpg)(struct kvm_vcpu *vcpu, gva_t gva);
 	void (*update_pte)(struct kvm_vcpu *vcpu, struct kvm_mmu_page *sp,
-<<<<<<< HEAD
-			u64 *spte, const void *pte, unsigned long mmu_seq);
-=======
 			   u64 *spte, const void *pte);
->>>>>>> d762f438
 	hpa_t root_hpa;
 	int root_level;
 	int shadow_root_level;
